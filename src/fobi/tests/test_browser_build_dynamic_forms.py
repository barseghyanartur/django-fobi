--- conflicted
+++ resolved
@@ -227,20 +227,6 @@
 
         logger.debug('--------------------------------------')
         logger.debug(form_element_name)
-<<<<<<< HEAD
-        logger.debug('--------------------------------------')
-
-        # # Wait until the fobi page opens with the form element in.
-        # WebDriverWait(self.driver, timeout=TIMEOUT).until(
-        #     lambda driver: driver.find_element_by_xpath(
-        #         """//div[contains(text(), 'The form element plugin "{}" """
-        #         """was added successfully.') """
-        #         """and contains(@class, "alert-info")]""".format(
-        #             form_element_name
-        #         )
-        #     )
-        # )
-=======
 
         # Wait until the fobi page opens with the form element in.
         WebDriverWait(self.driver, timeout=LONG_TIMEOUT).until(
@@ -252,7 +238,6 @@
                 )
             )
         )
->>>>>>> 321391f9
 
     def _test_add_form_elements(self, create_form=False):
         """Test of adding multiple form elements.
