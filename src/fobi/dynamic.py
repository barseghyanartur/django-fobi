--- conflicted
+++ resolved
@@ -8,14 +8,6 @@
 
 from six import with_metaclass
 
-<<<<<<< HEAD
-
-=======
-try:
-    from django.utils.datastructures import SortedDict
-except ImportError:
-    from collections import OrderedDict as SortedDict
->>>>>>> 67f933b3
 from django.forms.forms import BaseForm#, get_declared_fields
 from django.forms.widgets import media_property
 
