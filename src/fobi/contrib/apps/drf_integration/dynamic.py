--- conflicted
+++ resolved
@@ -447,11 +447,7 @@
             return attrs
 
         def __repr__(self):
-<<<<<<< HEAD
             return representation.serializer_repr(self, indent=1)
-=======
-            representation.serializer_repr(self, indent=1)
->>>>>>> 81e9f279
 
         # The following are used for accessing `BoundField` instances on the
         # serializer, for the purposes of presenting a form-like API onto the
