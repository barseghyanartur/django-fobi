--- conflicted
+++ resolved
@@ -3,17 +3,8 @@
 {% if VERSIONS.DJANGO_GTE_2_1 %}
     {% load i18n static %}
 {% else %}
-    {% if VERSIONS.DJANGO_GTE_2_1 %}
-<<<<<<< HEAD
-    {% load i18n static %}
-{% else %}
     {% load i18n admin_static %}
 {% endif %}
-{% endif %}
-=======
-    {% load i18n admin_static %}
-{% endif %}
->>>>>>> 00e65f04
 
 {% block page-title %}{% trans "Dashboard" %}{% endblock page-title %}
 
