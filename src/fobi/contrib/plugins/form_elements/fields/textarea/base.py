from __future__ import absolute_import

from django.forms.fields import CharField
from django.forms.widgets import Textarea
from django.utils.translation import ugettext_lazy as _

from fobi.base import FormFieldPlugin, get_theme

from . import UID
from .forms import TextareaForm

__title__ = 'fobi.contrib.plugins.form_elements.fields.textarea.base'
__author__ = 'Artur Barseghyan <artur.barseghyan@gmail.com>'
__copyright__ = '2014-2018 Artur Barseghyan'
__license__ = 'GPL 2.0/LGPL 2.1'
__all__ = ('TextareaPlugin',)

theme = get_theme(request=None, as_instance=True)


class TextareaPlugin(FormFieldPlugin):
    """Textarea field plugin."""

    uid = UID
    name = _("Textarea")
    group = _("Fields")
    form = TextareaForm

    def get_form_field_instances(self, request=None, form_entry=None,
                                 form_element_entries=None, **kwargs):
        """Get form field instances."""
        widget_attrs = {
            'class': theme.form_element_html_class,
            'placeholder': self.data.placeholder,
        }
        field_kwargs = {
            'label': self.data.label,
            'help_text': self.data.help_text,
            'initial': self.data.initial,
            'required': self.data.required,
            'widget': Textarea(attrs=widget_attrs)
        }

<<<<<<< HEAD
        if self.data.max_length not in (None, ''):
=======
        # if self.data.max_length is not None:
        if self.data.max_length:
>>>>>>> e65dc22f
            field_kwargs['max_length'] = self.data.max_length
        else:
            field_kwargs['max_length'] = None
        field_kwargs['max_length'] = None

        return [(self.data.name, CharField, field_kwargs)]<|MERGE_RESOLUTION|>--- conflicted
+++ resolved
@@ -41,15 +41,11 @@
             'widget': Textarea(attrs=widget_attrs)
         }
 
-<<<<<<< HEAD
-        if self.data.max_length not in (None, ''):
-=======
         # if self.data.max_length is not None:
         if self.data.max_length:
->>>>>>> e65dc22f
             field_kwargs['max_length'] = self.data.max_length
         else:
             field_kwargs['max_length'] = None
-        field_kwargs['max_length'] = None
+        field_kwargs['min_length'] = None
 
         return [(self.data.name, CharField, field_kwargs)]