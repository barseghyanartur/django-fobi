--- conflicted
+++ resolved
@@ -39,13 +39,8 @@
             </tr>
           </thead>
           <tbody>
-<<<<<<< HEAD
-        {% block form_entry_table_row %}
-          {% for form_entry in form_entries %}
-=======
           {% block form_entry_table_row %}
             {% for form_entry in form_entries %}
->>>>>>> 65e4e9c2
             <tr>
               <td><a href="{% url 'fobi.view_form_entry' form_entry.slug %}">{{ form_entry.name }}</a></td>
               <td>{{ form_entry.is_public }}</td>
@@ -72,13 +67,8 @@
               </td>
             </tr>
           {% endfor %}
-<<<<<<< HEAD
-        {% endblock form_entry_table_row %}
-        </tbody>
-=======
           {% endblock form_entry_table_row %}
           </tbody>
->>>>>>> 65e4e9c2
         </table>
       </div>
     </div>
@@ -91,7 +81,6 @@
 
     <div class="list-group">
       {% block form_entry_actions %}
-<<<<<<< HEAD
         <a href="{% url 'fobi.create_form_entry' %}" class="list-group-item">
           <span class="glyphicon glyphicon-plus"></span> {% trans "Create form" %}
         </a>
@@ -103,19 +92,6 @@
             <span class="glyphicon glyphicon-import glyphicon-import-{{ form_importer_uid }}"></span> {{ form_importer_name }}
           </a>
         {% endfor %}
-=======
-      <a href="{% url 'fobi.create_form_entry' %}" class="list-group-item">
-        <span class="glyphicon glyphicon-plus"></span> {% trans "Create form" %}
-      </a>
-      <a href="{% url 'fobi.import_form_entry' %}" class="list-group-item">
-        <span class="glyphicon glyphicon-import"></span> {% trans "Import form" %}
-      </a>
-      {% for form_importer_uid,form_importer_name,form_importer_url in form_importers %}
-        <a href="{{ form_importer_url }}" class="list-group-item">
-          <span class="glyphicon glyphicon-import glyphicon-import-{{ form_importer_uid }}"></span> {{ form_importer_name }}
-        </a>
-      {% endfor %}
->>>>>>> 65e4e9c2
       {% endblock form_entry_actions %}
     </div>
   </div>
