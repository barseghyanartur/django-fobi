import sys
import os
from setuptools import setup, find_packages

try:
    readme = open(os.path.join(os.path.dirname(__file__), 'README.rst')).read()
    readme = readme.replace('.. code-block:: none', '.. code-block::')
    screenshots = open(os.path.join(os.path.dirname(__file__), 'SCREENSHOTS.rst')).read()
    screenshots = screenshots.replace('.. image:: _static', '.. figure:: https://github.com/barseghyanartur/django-fobi/raw/master/docs/_static')
    screenshots = screenshots.replace('.. code-block:: none', '.. code-block::')
except:
    readme = ''
    screenshots = ''

template_dirs = [
    "src/fobi/templates/fobi", # Core templates

    "src/fobi/contrib/themes/bootstrap3/templates/bootstrap3", # Bootstrap 3
    "src/fobi/contrib/themes/foundation5/templates/foundation5", # Foundation 5
    "src/fobi/contrib/themes/foundation5/widgets/form_handlers/db_store_foundation5_widget", # DB Store widget for Foundation 5
    "src/fobi/contrib/themes/simple/templates/simple", # Simple
    "src/fobi/contrib/themes/djangocms_admin_style_theme/templates/djangocms_admin_style_theme", # djangocms_admin_style_theme

    "src/fobi/contrib/apps/djangocms_integration/templates/djangocms_integration", # DjangoCMS integration
    #"src/fobi/contrib/apps/feincms_integration/templates/feincms_integration", # FeinCMS integration
    "src/fobi/contrib/apps/mezzanine_integration/templates/mezzanine_integration", # Mezzanine integration

    "src/fobi/contrib/plugins/form_elements/content/content_image/templates/content_image", # Content image

    "src/fobi/contrib/plugins/form_handlers/db_store/templates/db_store", # DB Store
    "src/fobi/contrib/plugins/form_handlers/mail/templates/mail", # Mail
    "src/fobi/contrib/plugins/form_handlers/http_repost/templates/http_repost", # Http repost

    #"src/fobi/contrib/plugins/form_importers/mailchimp_importer/templates/mailchimp_importer", # MailChimp importer
]
static_dirs = [
    "src/fobi/static", # Core static

    "src/fobi/contrib/themes/bootstrap3/static", # Bootstrap3
    "src/fobi/contrib/themes/bootstrap3/widgets/form_elements/datetime_bootstrap3_widget/static", # Bootstrap3 datetime widget
    "src/fobi/contrib/themes/bootstrap3/widgets/form_elements/date_bootstrap3_widget/static", # Bootstrap3 date widget
    "src/fobi/contrib/themes/foundation5/static", # Foundation5
    "src/fobi/contrib/themes/foundation5/widgets/form_elements/datetime_foundation5_widget/static", # foundation5 datetime widget
    "src/fobi/contrib/themes/foundation5/widgets/form_elements/date_foundation5_widget/static", # foundation5 date widget
    "src/fobi/contrib/themes/simple/static", # Simple
    "src/fobi/contrib/themes/djangocms_admin_style_theme/static", # djangocms_admin_style_theme

    "src/fobi/contrib/plugins/form_handlers/db_store/static", # DB Store

    "src/fobi/contrib/plugins/form_elements/test/dummy/static", # Content image
]

locale_dirs = [
    "src/fobi/locale/nl",
    "src/fobi/locale/ru",
    "src/fobi/locale/de",
]

templates = []
static_files = []
locale_files = []

for template_dir in template_dirs:
    templates += [os.path.join(template_dir, f) for f in os.listdir(template_dir)]

for static_dir in static_dirs:
    static_files += [os.path.join(static_dir, f) for f in os.listdir(static_dir)]

for locale_dir in locale_dirs:
    locale_files += [os.path.join(locale_dir, f) for f in os.listdir(locale_dir)]

<<<<<<< HEAD
version = '0.6'
=======
version = '0.5.19'
>>>>>>> 67f933b3

install_requires = [
    'Pillow>=2.0.0',
    'requests>=1.0.0',
    'django-autoslug>=1.3.0',
    'django-nonefield>=0.1',
    'ordereddict>=1.1',
    'six>=1.4.1',
    'easy-thumbnails>=1.4',
    'vishap>=0.1.3,<2.0',
    'Unidecode>=0.04.1',
    'django-nine>=0.1.6',
]
# There are also conditional PY3/PY2 requirements. Scroll down to see them.

tests_require = [
    'selenium',
]

try:
    PY2 = sys.version_info[0] == 2
    LTE_PY26 = PY2 and (7 > sys.version_info[1])
    PY3 = sys.version_info[0] == 3
    if PY3:
        install_requires.append('simplejson>=3.0.0') # When using Python 3
        install_requires.append('easy-thumbnails>=2.1')
    else:
        install_requires.append('simplejson>=2.1.0') # When using Python 2.*
        install_requires.append('easy-thumbnails>=1.4')

    #if LTE_PY26:
    #    install_requires.append('ordereddict==1.1')
except:
    pass

setup(
    name = 'django-fobi',
    version = version,
    description = ("Form generator/builder application for Django done right: "
                   "customisable, modular, user- and developer- friendly."),
    long_description = "{0}{1}".format(readme, screenshots),
    classifiers = [
        "Programming Language :: Python :: 2.6",
        "Programming Language :: Python :: 2.7",
        "Programming Language :: Python :: 3",
        "Programming Language :: Python :: 3.3",
        "Programming Language :: Python :: 3.4",
        "Programming Language :: Python :: 3.5",
        "Environment :: Web Environment",
        "License :: OSI Approved :: GNU General Public License v2 (GPLv2)",
        "License :: OSI Approved :: GNU Lesser General Public License v2 or "
        "later (LGPLv2+)",
        "Framework :: Django",
        "Intended Audience :: Developers",
        "Operating System :: OS Independent",
        "Development Status :: 4 - Beta",
    ],
    keywords = "django, form generator, form builder, visual form designer, "
               "user generated forms",
    author = 'Artur Barseghyan',
    author_email = 'artur.barseghyan@gmail.com',
    url = 'https://github.com/barseghyanartur/django-fobi/',
    package_dir = {'':'src'},
    packages = find_packages(where='./src'),
    license = 'GPL 2.0/LGPL 2.1',
    install_requires = install_requires,
    tests_require = tests_require,
    package_data = {
        'fobi': templates + static_files + locale_files
    },
    include_package_data = True,
)<|MERGE_RESOLUTION|>--- conflicted
+++ resolved
@@ -69,11 +69,7 @@
 for locale_dir in locale_dirs:
     locale_files += [os.path.join(locale_dir, f) for f in os.listdir(locale_dir)]
 
-<<<<<<< HEAD
 version = '0.6'
-=======
-version = '0.5.19'
->>>>>>> 67f933b3
 
 install_requires = [
     'Pillow>=2.0.0',
