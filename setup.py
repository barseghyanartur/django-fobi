--- conflicted
+++ resolved
@@ -251,10 +251,7 @@
         "Programming Language :: Python :: 3.8",
         "Programming Language :: Python :: 3.9",
         "Programming Language :: Python :: 3.10",
-<<<<<<< HEAD
-=======
         "Programming Language :: Python :: 3.11",
->>>>>>> f3679f62
         "Environment :: Web Environment",
         "License :: OSI Approved :: GNU General Public License v2 (GPLv2)",
         "License :: OSI Approved :: GNU Lesser General Public License v2 or "
