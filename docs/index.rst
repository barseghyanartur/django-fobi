<<<<<<< HEAD
===========
django-fobi
===========
`django-fobi` (or just `fobi`) is a customisable, modular, user- and developer-
friendly form generator/builder application for Django. With `fobi` you can
build Django forms using an intuitive GUI, save or mail posted form data or
even export forms into JSON format and import them on other instances. API
allows you to build your own form elements and form handlers (mechanisms for
handling the submitted form data).

.. image:: https://img.shields.io/pypi/v/django-fobi.svg
   :target: https://pypi.python.org/pypi/django-fobi
   :alt: PyPI Version

.. image:: https://img.shields.io/pypi/pyversions/django-fobi.svg
    :target: https://pypi.python.org/pypi/django-fobi/
    :alt: Supported Python versions

.. image:: https://img.shields.io/travis/barseghyanartur/django-fobi/master.svg
   :target: http://travis-ci.org/barseghyanartur/django-fobi
   :alt: Build Status

.. image:: https://readthedocs.org/projects/django-fobi/badge/?version=latest
    :target: http://django-fobi.readthedocs.io/en/latest/?badge=latest
    :alt: Documentation Status

.. image:: https://img.shields.io/badge/license-GPL--2.0--only%20OR%20LGPL--2.1--or--later-blue.svg
   :target: https://github.com/barseghyanartur/django-fobi/#License
   :alt: GPL-2.0-only OR LGPL-2.1-or-later

.. image:: https://coveralls.io/repos/github/barseghyanartur/django-fobi/badge.svg?branch=master
    :target: https://coveralls.io/github/barseghyanartur/django-fobi?branch=master
    :alt: Coverage

Prerequisites
=============
- Django 2.2, 3.0, 3.1, 3.2 and 4.0.
- Python 3.6, 3.7, 3.8 and 3.9.

Key concepts
============
- Each form consists of elements. Form elements are divided into groups:

  (a) form fields (input field, textarea, hidden field, file field, etc.).
  (b) content (presentational) elements (text, image, embed video, etc.).
  (c) security elements (captcha, etc).

- Number of form elements is not limited.
- Each form may contain handlers. Handler processes the form data (for example,
  saves it or mails it). Number of the handlers is not limited.
- Both form elements and form handlers are made with Django permission system
  in mind.
- As an addition to form handlers, form callbacks are implemented. Form
  callbacks are fired on various stages of pre- and post-processing the form
  data (on POST). Form callbacks do not make use of permission system (unless
  you intentionally do so in the code of your callback) and are fired for all
  forms (unlike form handlers, that are executed only if assigned).
- Each plugin (form element or form handler) or a callback - is a Django
  micro-app.
- In addition for form element and form handler plugins, integration form
  element and integration form handler plugins are implemented for integration
  with diverse third-party apps and frameworks (such as Django REST framework).

Note, that `django-fobi` does not require django-admin and administrative
rights/permissions to access the UI, although almost seamless integration with
django-admin is implemented through the ``simple`` theme.

Main features and highlights
============================
- User-friendly GUI to quickly build forms.
- Large variety of `Bundled form element plugins`_. Most of the Django fields
  are supported. `HTML5 fields`_ are supported as well.
- `Form wizards`_. Combine your forms into wizards. Form wizards may contain
  handlers. Handler processes the form wizard data (for example, saves it or
  mails it). Number of the form wizard handlers is not limited.
- Forms can be automatically enabled/disabled based on dates (start date, end
  date).
- Anti-spam solutions like `CAPTCHA
  <https://github.com/barseghyanartur/django-fobi/tree/stable/src/fobi/contrib/plugins/form_elements/security/captcha>`_,
  `ReCAPTCHA
  <https://github.com/barseghyanartur/django-fobi/tree/stable/src/fobi/contrib/plugins/form_elements/security/recaptcha>`_,
  `Honeypot
  <https://github.com/barseghyanartur/django-fobi/tree/stable/src/fobi/contrib/plugins/form_elements/security/honeypot>`_
  or `Invisible reCAPTCHA
  <https://github.com/barseghyanartur/django-fobi/tree/stable/src/fobi/contrib/plugins/form_elements/security/invisible_recaptcha>`__
  come out of the box (CAPTCHA and ReCAPTCHA do require additional third-party
  apps to be installed; Invisible reCAPTCHA doesn't).
- In addition to standard form elements, there are cosmetic (presentational)
  form elements (for adding a piece of text, image or a embed video)
  alongside standard form elements.
- Data handling in plugins (form handlers). Save the data, mail it to some
  address or re-post it to some other endpoint. See the
  `Bundled form handler plugins`_ for more information.
- Developer-friendly API, which allows to edit existing or build new form
  fields and handlers without touching the core.
- Support for custom user model.
- Class based views (and class-based permissions). Forms have an
  owner (``auth.User``). Default permissions are set for the owner, but
  class-based views provide a lot of freedom and can be easily customized.
- `Theming`_. There are 4 ready to use `Bundled themes`_: "Bootstrap 3",
  "Foundation 5", "Simple" (with editing interface in style of Django admin)
  and "DjangoCMS admin style" theme (which is another simple theme with editing
  interface in style of `djangocms-admin-style
  <https://github.com/divio/djangocms-admin-style>`_).
- Implemented `integration with Django REST framework
  <https://github.com/barseghyanartur/django-fobi/tree/stable/src/fobi/contrib/apps/drf_integration>`_.
- Implemented `integration with Wagtail
  <https://github.com/barseghyanartur/django-fobi/tree/stable/src/fobi/contrib/apps/wagtail_integration>`_
  (in a form of a Wagtail page).
- Implemented `integration with FeinCMS
  <https://github.com/barseghyanartur/django-fobi/tree/stable/src/fobi/contrib/apps/feincms_integration>`_
  (in a form of a FeinCMS page widget).
- Implemented `integration with DjangoCMS
  <https://github.com/barseghyanartur/django-fobi/tree/stable/src/fobi/contrib/apps/djangocms_integration>`_
  (in a form of a DjangoCMS page plugin).
- Implemented `integration with Mezzanine
  <https://github.com/barseghyanartur/django-fobi/tree/stable/src/fobi/contrib/apps/mezzanine_integration>`_
  (in a form of a Mezzanine page).
- Reordering of form elements using drag-n-drop.
- Data export (`DB store
  <https://github.com/barseghyanartur/django-fobi/tree/stable/src/fobi/contrib/plugins/form_handlers/db_store>`_
  form handler plugin) into XLS/CSV format.
- `Dynamic initial values`_ for form elements.
- Import/export forms to/from JSON format.
- Import forms from MailChimp using `mailchimp importer
  <https://github.com/barseghyanartur/django-fobi/tree/stable/src/fobi/contrib/plugins/form_importers/mailchimp_importer>`_.

Roadmap
=======
Some of the upcoming/in-development features/improvements are:

- Implement disabling forms based on dates.
- Cloning of forms.
- JSON schema support.
- Webpack integration.
- Improved Django REST framework OPTIONS.
- Bootstrap 4 support.
- Foundation 6 support.

See the `TODOS
<https://raw.githubusercontent.com/barseghyanartur/django-fobi/master/TODOS.rst>`_
for the full list of planned-, pending- in-development- or to-be-implemented
features.

Some screenshots
================
See the documentation for some screen shots:

- `ReadTheDocs <http://django-fobi.readthedocs.org/#screenshots>`_

Demo
====
Live demo
---------
See the `live demo app <https://django-fobi.herokuapp.com/>`_ on Heroku.
Additionally, see the `Django REST framework integration demo
<https://django-fobi.herokuapp.com/api/>`_.

Credentials:

- username: test_user
- password: test_user

Run demo locally
----------------
In order to be able to quickly evaluate the ``django-fobi``, a demo app (with a
quick installer) has been created (works on Ubuntu/Debian, may work on other
Linux systems as well, although not guaranteed). Follow the instructions below
for having the demo running within a minute.

Grab the latest ``django_fobi_example_app_installer.sh``:

.. code-block:: sh

    wget https://raw.github.com/barseghyanartur/django-fobi/stable/examples/django_fobi_example_app_installer.sh

Assign execute rights to the installer and run the
`django_fobi_example_app_installer.sh`:

.. code-block:: sh

    chmod +x django_fobi_example_app_installer.sh
    ./django_fobi_example_app_installer.sh

Open your browser and test the app.

Dashboard:

- URL: http://127.0.0.1:8001/fobi/
- Admin username: test_admin
- Admin password: test

Django admin interface:

- URL: http://127.0.0.1:8001/admin/
- Admin username: test_admin
- Admin password: test

If quick installer doesn't work for you, see the manual steps on running the
`example project
<https://github.com/barseghyanartur/django-fobi/tree/stable/examples>`_.

Quick start
===========
See the `quick start <http://django-fobi.readthedocs.io/en/latest/quickstart.html>`_.

Installation
============

(1) Install latest stable version from PyPI:

    .. code-block:: sh

        pip install django-fobi

    Or latest stable version from GitHub:

    .. code-block:: sh

        pip install https://github.com/barseghyanartur/django-fobi/archive/stable.tar.gz

(2) Add `fobi` to ``INSTALLED_APPS`` of the your projects' Django settings.
    Furthermore, all themes and plugins to be used, shall be added to the
    ``INSTALLED_APPS`` as well. Note, that if a plugin has additional
    dependencies, you should be mentioning those in the ``INSTALLED_APPS``
    as well.

    .. code-block:: python

        INSTALLED_APPS = (
            # Used by fobi
            'django.contrib.auth',
            'django.contrib.contenttypes',
            'django.contrib.sessions',
            'django.contrib.sites',
            'django.contrib.messages',
            'django.contrib.staticfiles',
            'django.contrib.admin',

            # ...
            # `django-fobi` core
            'fobi',

            # `django-fobi` themes
            'fobi.contrib.themes.bootstrap3', # Bootstrap 3 theme
            'fobi.contrib.themes.foundation5', # Foundation 5 theme
            'fobi.contrib.themes.simple', # Simple theme

            # `django-fobi` form elements - fields
            'fobi.contrib.plugins.form_elements.fields.boolean',
            'fobi.contrib.plugins.form_elements.fields.checkbox_select_multiple',
            'fobi.contrib.plugins.form_elements.fields.date',
            'fobi.contrib.plugins.form_elements.fields.date_drop_down',
            'fobi.contrib.plugins.form_elements.fields.datetime',
            'fobi.contrib.plugins.form_elements.fields.decimal',
            'fobi.contrib.plugins.form_elements.fields.duration',
            'fobi.contrib.plugins.form_elements.fields.email',
            'fobi.contrib.plugins.form_elements.fields.file',
            'fobi.contrib.plugins.form_elements.fields.float',
            'fobi.contrib.plugins.form_elements.fields.hidden',
            'fobi.contrib.plugins.form_elements.fields.input',
            'fobi.contrib.plugins.form_elements.fields.integer',
            'fobi.contrib.plugins.form_elements.fields.ip_address',
            'fobi.contrib.plugins.form_elements.fields.null_boolean',
            'fobi.contrib.plugins.form_elements.fields.password',
            'fobi.contrib.plugins.form_elements.fields.range_select',
            'fobi.contrib.plugins.form_elements.fields.radio',
            'fobi.contrib.plugins.form_elements.fields.regex',
            'fobi.contrib.plugins.form_elements.fields.select',
            'fobi.contrib.plugins.form_elements.fields.select_model_object',
            'fobi.contrib.plugins.form_elements.fields.select_multiple',
            'fobi.contrib.plugins.form_elements.fields.select_multiple_model_objects',
            'fobi.contrib.plugins.form_elements.fields.slider',
            'fobi.contrib.plugins.form_elements.fields.slug',
            'fobi.contrib.plugins.form_elements.fields.text',
            'fobi.contrib.plugins.form_elements.fields.textarea',
            'fobi.contrib.plugins.form_elements.fields.time',
            'fobi.contrib.plugins.form_elements.fields.url',

            # `django-fobi` form elements - content elements
            'fobi.contrib.plugins.form_elements.test.dummy',
            'easy_thumbnails', # Required by `content_image` plugin
            'fobi.contrib.plugins.form_elements.content.content_image',
            'fobi.contrib.plugins.form_elements.content.content_image_url',
            'fobi.contrib.plugins.form_elements.content.content_markdown',
            'fobi.contrib.plugins.form_elements.content.content_richtext',
            'fobi.contrib.plugins.form_elements.content.content_text',
            'fobi.contrib.plugins.form_elements.content.content_video',

            # `django-fobi` form handlers
            'fobi.contrib.plugins.form_handlers.db_store',
            'fobi.contrib.plugins.form_handlers.http_repost',
            'fobi.contrib.plugins.form_handlers.mail',
            'fobi.contrib.plugins.form_handlers.mail_sender',

            # Other project specific apps
            'foo', # Test app
            # ...
        )

(3) Make appropriate changes to the ``TEMPLATES`` of the your projects'
    Django settings.

    And ``fobi.context_processors.theme`` and
    ``fobi.context_processors.dynamic_values``. See the following example.

    .. code-block:: python

        TEMPLATES = [
            {
                'BACKEND': 'django.template.backends.django.DjangoTemplates',
                'DIRS': [(os.path.join('path', 'to', 'your', 'templates'))],
                'OPTIONS': {
                    'context_processors': [
                        "django.template.context_processors.debug",
                        'django.template.context_processors.request',
                        "django.contrib.auth.context_processors.auth",
                        "django.contrib.messages.context_processors.messages",
                        "fobi.context_processors.theme",  # Important!
                        "fobi.context_processors.dynamic_values",  # Optional
                    ],
                    'loaders': [
                        'django.template.loaders.filesystem.Loader',
                        'django.template.loaders.app_directories.Loader',
                        'admin_tools.template_loaders.Loader',
                    ],
                    'debug': DEBUG_TEMPLATE,
                }
            },
        ]

    Make sure that ``django.core.context_processors.request`` is in
    ``context_processors`` too.

(4) Configure URLs

    Add the following line to urlpatterns of your `urls` module.

    .. code-block:: python

        # View URLs
        url(r'^fobi/', include('fobi.urls.view')),

        # Edit URLs
        url(r'^fobi/', include('fobi.urls.edit')),

    Note, that some plugins require additional URL includes. For instance, if
    you listed the ``fobi.contrib.plugins.form_handlers.db_store`` form handler
    plugin in the ``INSTALLED_APPS``, you should mention the following in
    ``urls`` module.

    .. code-block:: python

        # DB Store plugin URLs
        url(r'^fobi/plugins/form-handlers/db-store/',
            include('fobi.contrib.plugins.form_handlers.db_store.urls')),

View URLs are put separately from edit URLs in order to make it possible
to prefix the edit URLs differently. For example, if you're using the
"Simple" theme, you would likely want to prefix the edit URLs with "admin/"
so that it looks more like django-admin.

Creating a new form element plugin
==================================
Form element plugins represent the elements of which the forms is made:
Inputs, checkboxes, textareas, files, hidden fields, as well as pure
presentational elements (text or image). Number of form elements in a form
is not limited.

Presentational form elements are inherited from ``fobi.base.FormElementPlugin``.

The rest (real form elements, that are supposed to have a value)
are inherited from ``fobi.base.FormFieldPlugin``.

You should see a form element plugin as a Django micro app, which could have
its' own models, admin interface, etc.

`django-fobi` comes with several bundled form element plugins. Do check the
source code as example.

Let's say, you want to create a textarea form element plugin.

There are several properties, each textarea should have. They are:

- `label` (string): HTML label of the textarea.
- `name` (string): HTML name of the textarea.
- `initial` (string): Initial value of the textarea.
- `required` (bool): Flag, which tells us whether the field is required or
  optional.

Let's name that plugin ``sample_textarea``. The plugin directory should then
have the following structure.

.. code-block:: sh

    path/to/sample_textarea/
    ├── __init__.py
    ├── fobi_form_elements.py # Where plugins are defined and registered
    ├── forms.py # Plugin configuration form
    └── widgets.py # Where plugins widgets are defined

Form element plugins should be registered in "fobi_form_elements.py" file. Each
plugin module should be put into the ``INSTALLED_APPS`` of your Django
projects' settings.

In some cases, you would need plugin specific overridable settings (see
``fobi.contrib.form_elements.fields.content.content_image`` plugin as an
example). You are advised to write your settings in such a way, that variables
of your Django project settings module would have `FOBI_PLUGIN_` prefix.

Define and register the form element plugin
-------------------------------------------
Step by step review of a how to create and register a plugin and plugin
widgets. Note, that `django-fobi` auto-discovers your plugins if you place
them into a file named ``fobi_form_elements.py`` of any Django app listed in
``INSTALLED_APPS`` of your Django projects' settings module.

path/to/sample_textarea/fobi_form_elements.py
~~~~~~~~~~~~~~~~~~~~~~~~~~~~~~~~~~~~~~~~~~~~~
A single form element plugin is registered by its' UID.

Required imports.

.. code-block:: python

    from django import forms
    from fobi.base import FormFieldPlugin, form_element_plugin_registry
    from path.to.sample_textarea.forms import SampleTextareaForm

Defining the Sample textarea plugin.

.. code-block:: python

    class SampleTextareaPlugin(FormFieldPlugin):
        """Sample textarea plugin."""

        uid = "sample_textarea"
        name = "Sample Textarea"
        form = SampleTextareaForm
        group = "Samples" # Group to which the plugin belongs to

        def get_form_field_instances(self,
                                     request=None,
                                     form_entry=None,
                                     form_element_entries=None,
                                     **kwargs):
            kwargs = {
                'required': self.data.required,
                'label': self.data.label,
                'initial': self.data.initial,
                'widget': forms.widgets.Textarea(attrs={})
            }

            return [(self.data.name, forms.CharField, kwargs),]

Registering the ``SampleTextareaPlugin`` plugin.

.. code-block:: python

    form_element_plugin_registry.register(SampleTextareaPlugin)

Note, that in case you want to define a pure presentational element, make use
of ``fobi.base.FormElementPlugin`` for subclassing, instead of
``fobi.base.FormFieldPlugin``.
See the source of the content plugins
(fobi.contrib.plugins.form_elements.content) as a an example.

For instance, the ``captcha`` and ``honeypot`` fields are implemented
as form elements (subclasses the ``fobi.base.FormElementPlugin``). The
``db_store`` form handler plugin does not save the form data of
those elements. If you want the form element data to be saved, do inherit
from ``fobi.base.FormFieldPlugin``.

Hidden form element plugins, should be also having set the ``is_hidden``
property to True. By default it's set to False. That makes the hidden
form elements to be rendered using as ``django.forms.widgets.TextInput``
widget in edit mode. In the view mode, the original widget that you
assigned in your form element plugin would be used.

There might be cases, when you need to do additional handling of the data upon
the successful form submission. In such cases, you will need to define a
``submit_plugin_form_data`` method in the plugin, which accepts the
following arguments:

- `form_entry` (fobi.models.FormEntry): Form entry, which is being submitted.
- `request` (django.http.HttpRequest): The Django HTTP request.
- `form` (django.forms.Form): Form object (a valid one, which contains
  the ``cleaned_data`` attribute).
- `form_element_entries` (fobi.models.FormElementEntry): Form element entries
  for the `form_entry` given.
- (**)kwargs : Additional arguments.

Example (taken from fobi.contrib.plugins.form_elements.fields.file):

.. code-block:: python

    def submit_plugin_form_data(self,
                                form_entry,
                                request,
                                form,
                                form_element_entries=None,
                                **kwargs):
        """Submit plugin form data."""
        # Get the file path
        file_path = form.cleaned_data.get(self.data.name, None)
        if file_path:
            # Handle the upload
            saved_file = handle_uploaded_file(FILES_UPLOAD_DIR, file_path)
            # Overwrite ``cleaned_data`` of the ``form`` with path to moved
            # file.
            form.cleaned_data[self.data.name] = "{0}{1}".format(
                settings.MEDIA_URL, saved_file
            )

        # It's critically important to return the ``form`` with updated
        # ``cleaned_data``
        return form

In the example below, the original form is being modified. If you don't want
the original form to be modified, do not return anything.

Check the file form element plugin
(fobi.contrib.plugins.form_elements.fields.file) for complete example.

path/to/sample_textarea/forms.py
~~~~~~~~~~~~~~~~~~~~~~~~~~~~~~~~
Why to have another file for defining forms? Just to keep the code clean and
less messy, although you could perfectly define all your plugin forms in the
module ``fobi_form_elements.py``, it's recommended to keep it separate.

Take into consideration, that ``forms.py`` is not an auto-discovered file
pattern. All your form element plugins should be registered in modules named
``fobi_form_elements.py``.

Required imports.

.. code-block:: python

    from django import forms
    from fobi.base import BasePluginForm

Form for for ``SampleTextareaPlugin`` form element plugin.

.. code-block:: python

    class SampleTextareaForm(forms.Form, BasePluginForm):
        """Sample textarea form."""

        plugin_data_fields = [
            ("name", ""),
            ("label", ""),
            ("initial", ""),
            ("required", False)
        ]

        name = forms.CharField(label="Name", required=True)
        label = forms.CharField(label="Label", required=True)
        initial = forms.CharField(label="Initial", required=False)
        required = forms.BooleanField(label="Required", required=False)

Note that although it's not being checked in the code, but for form
field plugins the following fields should be present in the plugin
form (``BasePluginForm``) and the form plugin (``FormFieldPlugin``):

- name

In some cases, you might want to do something with the data
before it gets saved. For that purpose, ``save_plugin_data`` method
has been introduced.

See the following `example
<https://github.com/barseghyanartur/django-fobi/blob/stable/src/fobi/contrib/plugins/form_elements/content/content_image/forms.py>`_.

.. code-block:: python

    def save_plugin_data(self, request=None):
        """Saving the plugin data and moving the file."""
        file_path = self.cleaned_data.get('file', None)
        if file_path:
            saved_image = handle_uploaded_file(IMAGES_UPLOAD_DIR, file_path)
            self.cleaned_data['file'] = saved_image

path/to/sample_textarea/widgets.py
~~~~~~~~~~~~~~~~~~~~~~~~~~~~~~~~~~
Required imports.

.. code-block:: python

    from fobi.base import FormElementPluginWidget

Defining the base plugin widget.

.. code-block:: python

    class BaseSampleTextareaPluginWidget(FormElementPluginWidget):
        """Base sample textarea plugin widget."""

        # Same as ``uid`` value of the ``SampleTextareaPlugin``.
        plugin_uid = "sample_textarea"

path/to/sample_layout/fobi_form_elements.py
~~~~~~~~~~~~~~~~~~~~~~~~~~~~~~~~~~~~~~~~~~~
Register in the registry (in some module which is for sure to be loaded; it's
handy to do it in the theme module).

Required imports.

.. code-block:: python

    from fobi.base import form_element_plugin_widget_registry
    from path.to.sample_textarea.widgets import BaseSampleTextareaPluginWidget

Define the theme specific plugin.

.. code-block:: python

    class SampleTextareaPluginWidget(BaseSampleTextareaPluginWidget):
        """Sample textarea plugin widget."""

        theme_uid = 'bootstrap3' # Theme for which the widget is loaded
        media_js = [
            'sample_layout/js/fobi.plugins.form_elements.sample_textarea.js',
        ]
        media_css = [
            'sample_layout/css/fobi.plugins.form_elements.sample_textarea.css',
        ]

Register the widget.

.. code-block:: python

    form_element_plugin_widget_registry.register(SampleTextareaPluginWidget)

Form element plugin final steps
~~~~~~~~~~~~~~~~~~~~~~~~~~~~~~~
Now, that everything is ready, make sure your plugin module is added to
``INSTALLED_APPS``.

.. code-block:: python

    INSTALLED_APPS = (
        # ...
        'path.to.sample_textarea',
        # ...
    )

Afterwards, go to terminal and type the following command.

.. code-block:: sh

    ./manage.py fobi_sync_plugins

If your HTTP server is running, you would then be able to see the new plugin
in the edit form interface.

Dashboard URL: http://127.0.0.1:8000/fobi/

Note, that you have to be logged in, in order to use the dashboard. If your
new plugin doesn't appear, set the ``FOBI_DEBUG`` to True in your Django's
local settings module, re-run your code and check console for error
notifications.

Creating a new form handler plugin
==================================
Form handler plugins handle the form data. `django-fobi` comes with several
bundled form handler plugins, among which is the ``db_store`` and ``mail``
plugins, which are responsible for saving the submitted form data into the
database and mailing the data to recipients specified. Number of form handlers
in a form is not limited. Certain form handlers are not configurable (for
example the ``db_store`` form handler isn't), while others are (``mail``,
``http_repost``).

You should see a form handler as a Django micro app, which could have its' own
models, admin interface, etc.

By default, it's possible to use a form handler plugin multiple times per form.
If you wish to allow form handler plugin to be used only once in a form,
set the ``allow_multiple`` property of the plugin to False.

As said above, `django-fobi` comes with several bundled form handler plugins.
Do check the source code as example.

Define and register the form handler plugin
-------------------------------------------
Let's name that plugin ``sample_mail``. The plugin directory should then have
the following structure.

.. code-block:: text

    path/to/sample_mail/
    ├── __init__.py
    ├── fobi_form_handlers.py  # Where plugins are defined and registered
    └── forms.py  # Plugin configuration form

Form handler plugins should be registered in "fobi_form_handlers.py" file.
Each plugin module should be put into the ``INSTALLED_APPS`` of your Django
projects' settings.

path/to/sample_mail/fobi_form_handlers.py
~~~~~~~~~~~~~~~~~~~~~~~~~~~~~~~~~~~~~~~~~
A single form handler plugin is registered by its' UID.

Required imports.

.. code-block:: python

    import json
    from django.core.mail import send_mail
    from fobi.base import FormHandlerPlugin, form_handler_plugin_registry
    from path.to.sample_mail.forms import SampleMailForm

Defining the Sample mail handler plugin.

.. code-block:: python

    class SampleMailHandlerPlugin(FormHandlerPlugin):
        """Sample mail handler plugin."""

        uid = "sample_mail"
        name = _("Sample mail")
        form = SampleMailForm

        def run(self, form_entry, request, form, form_element_entries=None):
            """To be executed by handler."""
            send_mail(
                self.data.subject,
                json.dumps(form.cleaned_data),
                self.data.from_email,
                [self.data.to_email],
                fail_silently=True
            )

Register the plugin

.. code-block:: python

    form_handler_plugin_registry.register(SampleMailHandlerPlugin)

Some form handlers are configurable, some others not. In order to
have a user friendly way of showing the form handler settings, what's
sometimes needed, a ``plugin_data_repr`` method has been introduced.
Simplest implementation of it would look as follows:

.. code-block:: python

    def plugin_data_repr(self):
        """Human readable representation of plugin data.

        :return string:
        """
        return self.data.__dict__

path/to/sample_mail/forms.py
~~~~~~~~~~~~~~~~~~~~~~~~~~~~
If plugin is configurable, it has configuration data. A single form may have
unlimited number of same plugins. Imagine, you want to have different subjects
and additional body texts for different user groups. You could then assign two
form handler ``mail`` plugins to the form. Of course, saving the posted form
data many times does not make sense, but it's up to the user. So, in case if
plugin is configurable, it should have a form.

Why to have another file for defining forms? Just to keep the code clean and
less messy, although you could perfectly define all your plugin forms in the
module ``fobi_form_handlers.py``, it's recommended to keep it separate.

Take into consideration, that ``forms.py`` is not an auto-discovered file
pattern. All your form handler plugins should be registered in modules named
``fobi_form_handlers.py``.

Required imports.

.. code-block:: python

    from django import forms
    from django.utils.translation import ugettext_lazy as _
    from fobi.base import BasePluginForm

Defining the form for Sample mail handler plugin.

.. code-block:: python

    class MailForm(forms.Form, BasePluginForm):
        """Mail form."""

        plugin_data_fields = [
            ("from_name", ""),
            ("from_email", ""),
            ("to_name", ""),
            ("to_email", ""),
            ("subject", ""),
            ("body", ""),
        ]

        from_name = forms.CharField(label=_("From name"), required=True)
        from_email = forms.EmailField(label=_("From email"), required=True)
        to_name = forms.CharField(label=_("To name"), required=True)
        to_email = forms.EmailField(label=_("To email"), required=True)
        subject = forms.CharField(label=_("Subject"), required=True)
        body = forms.CharField(
            label=_("Body"),
            required=False,
            widget=forms.widgets.Textarea
        )

After the plugin has been processed, all its' data is available in a
``plugin_instance.data`` container (for example,
``plugin_instance.data.subject`` or ``plugin_instance.data.from_name``).

Prioritise the execution order
~~~~~~~~~~~~~~~~~~~~~~~~~~~~~~
Some form handlers shall be executed prior others. A good example of such, is
a combination of "mail" and "db_save" form handlers for the form. In case if
large files are posted, submission of form data would fail if "mail" plugin
would be executed after "db_save" has been executed. That's why it's possible
to prioritise that ordering in a ``FOBI_FORM_HANDLER_PLUGINS_EXECUTION_ORDER``
setting variable.

If not specified or left empty, form handler plugins would be ran in the order
of discovery. All form handler plugins that are not listed in the
``FORM_HANDLER_PLUGINS_EXECUTION_ORDER``, would be ran after the plugins that
are mentioned there.

.. code-block:: python

    FORM_HANDLER_PLUGINS_EXECUTION_ORDER = (
        'http_repost',
        'mail',
        # The 'db_store' is left out intentionally, since it should
        # be the last plugin to be executed.
    )

Form handler plugin custom actions
~~~~~~~~~~~~~~~~~~~~~~~~~~~~~~~~~~
By default, a single form handler plugin has at least a "delete" action.
If plugin is configurable, it gets an "edit" action as well.

For some of your plugins, you may want to register a custom action. For
example, the "db_store" plugin does have one, for showing a link to
a listing page with saved form data for the form given.

For such cases, define a ``custom_actions`` method in your form handler
plugin. That method shall return a list of triples. In each triple,
first value is the URL, second value is the title and the third value
is the icon of the URL.

The following example is taken from the "db_store" plugin.

.. code-block:: python

    def custom_actions(self):
        """Adding a link to view the saved form entries.

        :return iterable:
        """
        return (
            (
                reverse('fobi.contrib.plugins.form_handlers.db_store.view_saved_form_data_entries'),
                _("View entries"),
                'glyphicon glyphicon-list'
            ),
        )

Form handler plugin final steps
~~~~~~~~~~~~~~~~~~~~~~~~~~~~~~~
Do not forget to add the form handler plugin module to ``INSTALLED_APPS``.

.. code-block:: python

    INSTALLED_APPS = (
        # ...
        'path.to.sample_mail',
        # ...
    )

Afterwards, go to terminal and type the following command.

.. code-block:: sh

    ./manage.py fobi_sync_plugins

If your HTTP server is running, you would then be able to see the new plugin
in the edit form interface.

Creating a new form importer plugin
===================================
Form importer plugins import the forms from some external data source into
`django-fobi` form format. Number of form importers is not limited. Form
importers are implemented in forms of wizards (since they may contain several
steps).

You should see a form importer as a Django micro app, which could have its' own
models, admin interface, etc.

At the moment `django-fobi` comes with only one bundled form handler plugin,
which is the ``mailchimp_importer``, which is responsible for importing
existing MailChimp forms into `django-fobi`.

Define and register the form importer plugin
--------------------------------------------
Let's name that plugin ``sample_importer``. The plugin directory should then
have the following structure.

.. code-block:: text

    path/to/sample_importer/
    ├── templates
    │   └── sample_importer
    │       ├── 0.html
    │       └── 1.html
    ├── __init__.py
    ├── fobi_form_importers.py # Where plugins are defined and registered
    ├── forms.py # Wizard forms
    └── views.py # Wizard views

Form importer plugins should be registered in "fobi_form_importers.py" file.
Each plugin module should be put into the ``INSTALLED_APPS`` of your Django
projects' settings.

path/to/sample_importer/fobi_form_importers.py
~~~~~~~~~~~~~~~~~~~~~~~~~~~~~~~~~~~~~~~~~~~~~~
A single form importer plugin is registered by its' UID.

Required imports.

.. code-block:: python

    from django.utils.translation import ugettext_lazy as _
    from fobi.form_importers import BaseFormImporter, form_importer_plugin_registry
    from fobi.contrib.plugins.form_elements import fields
    from path.to.sample_importer.views import SampleImporterWizardView

Defining the Sample importer plugin.

.. code-block:: python

    class SampleImporterPlugin(FormHandlerPlugin):
        """Sample importer plugin."""

        uid = 'sample_importer'
        name = _("Sample importer")
        wizard = SampleImporterWizardView
        templates = [
            'sample_importer/0.html',
            'sample_importer/1.html',
        ]

        # field_type (at importer): uid (django-fobi)
        fields_mapping = {
            # Implemented
            'email': fields.email.UID,
            'text': fields.text.UID,
            'number': fields.integer.UID,
            'dropdown': fields.select.UID,
            'date': fields.date.UID,
            'url': fields.url.UID,
            'radio': fields.radio.UID,

            # Transformed into something else
            'address': fields.text.UID,
            'zip': fields.text.UID,
            'phone': fields.text.UID,
        }

        # Django standard: remote
        field_properties_mapping = {
            'label': 'name',
            'name': 'tag',
            'help_text': 'helptext',
            'initial': 'default',
            'required': 'req',
            'choices': 'choices',
        }

        field_type_prop_name = 'field_type'
        position_prop_name = 'order'

        def extract_field_properties(self, field_data):
            field_properties = {}
            for prop, val in self.field_properties_mapping.items():
                if val in field_data:
                    if 'choices' == val:
                        field_properties[prop] = "\n".join(field_data[val])
                    else:
                        field_properties[prop] = field_data[val]
            return field_properties


    form_importer_plugin_registry.register(SampleImporter)

path/to/sample_importer/forms.py
~~~~~~~~~~~~~~~~~~~~~~~~~~~~~~~~
As mentioned above, form importers are implemented in form of wizards. The
forms are the wizard steps.

Required imports.

.. code-block:: python

    from django import forms
    from django.utils.translation import ugettext_lazy as _
    from sample_service_api import sample_api  # Just an imaginary API client

Defining the form for Sample importer plugin.

.. code-block:: python

    class SampleImporterStep1Form(forms.Form):
        """First form the the wizard."""

        api_key = forms.CharField(required=True)


    class SampleImporterStep2Form(forms.Form):
        """Second form of the wizard."""

        list_id = forms.ChoiceField(required=True, choices=[])

        def __init__(self, *args, **kwargs):
            self._api_key = None

            if 'api_key' in kwargs:
                self._api_key = kwargs.pop('api_key', None)

            super(SampleImporterStep2Form, self).__init__(*args, **kwargs)

            if self._api_key:
                client = sample_api.Api(self._api_key)
                lists = client.lists.list()
                choices = [(l['id'], l['name']) for l in lists['data']]
                self.fields['list_id'].choices = choices

path/to/sample_importer/views.py
~~~~~~~~~~~~~~~~~~~~~~~~~~~~~~~~
The wizard views.

Required imports.

.. code-block:: python

    from sample_service_api import sample_api  # Just an imaginary API client

    from django.shortcuts import redirect
    from django.core.urlresolvers import reverse
    from django.contrib import messages
    from django.utils.translation import ugettext_lazy as _

    # For django LTE 1.8 import from `django.contrib.formtools.wizard.views`
    from formtools.wizard.views import SessionWizardView

    from path.to.sample_importer.forms import (
        SampleImporterStep1Form,
        SampleImporterStep2Form,
    )

Defining the wizard view for Sample importer plugin.

.. code-block:: python

    class SampleImporterWizardView(SessionWizardView):
        """Sample importer wizard view."""

        form_list = [SampleImporterStep1Form, SampleImporterStep2Form]

        def get_form_kwargs(self, step):
            """Get form kwargs (to be used internally)."""
            if '1' == step:
                data = self.get_cleaned_data_for_step('0') or {}
                api_key = data.get('api_key', None)
                return {'api_key': api_key}
            return {}

        def done(self, form_list, **kwargs):
            """After all forms are submitted."""
            # Merging cleaned data into one dict
            cleaned_data = {}
            for form in form_list:
                cleaned_data.update(form.cleaned_data)

            # Connecting to sample client API
            client = sample_client.Api(cleaned_data['api_key'])

            # Fetching the form data
            form_data = client.lists.merge_vars(
                id={'list_id': cleaned_data['list_id']}
            )

            # We need the first form only
            try:
                form_data = form_data['data'][0]
            except Exception as err:
                messages.warning(
                    self.request,
                    _('Selected form could not be imported due errors.')
                )
                return redirect(reverse('fobi.dashboard'))

            # Actually, import the form
            form_entry = self._form_importer.import_data(
                {'name': form_data['name'], 'user': self.request.user},
                form_data['merge_vars']
            )

            redirect_url = reverse(
                'fobi.edit_form_entry',
                kwargs={'form_entry_id': form_entry.pk}
            )

            messages.info(
                self.request,
                _('Form {0} imported successfully.').format(form_data['name'])
            )

            return redirect("{0}".format(redirect_url))

Form importer plugin final steps
~~~~~~~~~~~~~~~~~~~~~~~~~~~~~~~~
Do not forget to add the form importer plugin module to ``INSTALLED_APPS``.

.. code-block:: python

    INSTALLED_APPS = (
        # ...
        'path.to.sample_importer',
        # ...
    )

Afterwards, go to terminal and type the following command.

.. code-block:: sh

    ./manage.py fobi_sync_plugins

If your HTTP server is running, you would then be able to see the new plugin
in the dashboard form interface (implemented in all bundled themes).

Creating a form callback
========================
Form callbacks are additional hooks, that are executed on various stages of
the form submission.

Let's place the callback in the ``foo`` module. The plugin directory should
then have the following structure.

.. code-block:: text

    path/to/foo/
    ├── __init__.py
    └── fobi_form_callbacks.py # Where callbacks are defined and registered

See the callback example below.

Required imports.

.. code-block:: python

    from fobi.constants import (
        CALLBACK_BEFORE_FORM_VALIDATION,
        CALLBACK_FORM_VALID_BEFORE_SUBMIT_PLUGIN_FORM_DATA,
        CALLBACK_FORM_VALID, CALLBACK_FORM_VALID_AFTER_FORM_HANDLERS,
        CALLBACK_FORM_INVALID
    )
    from fobi.base import FormCallback, form_callback_registry

Define and register the callback

.. code-block:: python

    class SampleFooCallback(FormCallback):
        """Sample foo callback."""

        stage = CALLBACK_FORM_VALID

        def callback(self, form_entry, request, form):
            """Define your callback code here."""
            print("Great! Your form is valid!")

    form_callback_registry.register(SampleFooCallback)

Add the callback module to ``INSTALLED_APPS``.

.. code-block:: python

    INSTALLED_APPS = (
        # ...
        'path.to.foo',
        # ...
    )

Class-based views
=================
Views
-----
Migration to class based views is simple. Only your project's ``urls.py``
would change:

.. code-block:: python

    urlpatterns = [
        # ...
        url(r'^fobi/', include('fobi.urls.class_based.view')),
        url(r'^fobi/', include('fobi.urls.class_based.edit')),
        # ...
    ]

To use function based views, simply replace the previous line with:

.. code-block:: python

    urlpatterns = [
        # ...
        url(r'^fobi/', include('fobi.urls.view')),
        url(r'^fobi/', include('fobi.urls.edit')),
        # ...
    ]

Permissions
-----------

Class-based permissions work only in combination with class-based views.

Example:

.. code-block:: python

    from fobi.permissions.definitions import edit_form_entry_permissions
    from fobi.permissions.generic import BasePermission
    from fobi.permissions.helpers import (
      any_permission_required_func, login_required,
    )

    class EditFormEntryPermission(BasePermission):
    """Permission to edit form entries."""

    def has_permission(self, request, view) -> bool:
      return login_required(request) and any_permission_required_func(
          edit_form_entry_permissions
      )(request.user)

    def has_object_permission(self, request, view, obj) -> bool:
      return login_required(request) and any_permission_required_func(
          edit_form_entry_permissions
      )(request.user) and obj.user == request.user

Suggestions
===========
Custom action for the form
--------------------------
Sometimes, you would want to specify a different action for the form.
Although it's possible to define a custom form action (``action`` field
in the "Form properties" tab), you're advised to use the ``http_repost``
plugin instead, since then the form would be still validated locally
and only then the valid data, as is, would be sent to the desired
endpoint.

Take in mind, that if both cases, if CSRF protection is enabled on
the endpoint, your post request would result an error.

When you want to customise too many things
------------------------------------------
`django-fobi`, with its' flexible form elements, form handlers and form
callbacks is very customisable. However, there might be cases when you need to
override entire view to fit your needs. Take a look at the
`FeinCMS integration
<https://github.com/barseghyanartur/django-fobi/tree/stable/src/fobi/contrib/apps/feincms_integration/widgets.py>`_
or `DjangoCMS integration
<https://github.com/barseghyanartur/django-fobi/blob/stable/src/fobi/contrib/apps/djangocms_integration/cms_plugins.py>`_
as a good example of such. You may also want to compare the code from original
view ``fobi.views.view_form_entry`` with the code from the widget to get a
better idea of what could be changed in your case. If need a good advice,
just ask me.

Theming
=======
`django-fobi` comes with theming API. While there are several ready-to-use
themes:

- "Bootstrap 3" theme
- "Foundation 5" theme
- "Simple" theme in (with editing interface in style of the Django admin)
- "DjangoCMS admin style" theme (which is another simple theme with editing
  interface in style of ``djangocms-admin-style``)

Obviously, there are two sorts of views when it comes to editing and viewing
the form.

- The "view-view", when the form as it has been made is exposed to the
  site end- users/visitors.
- The "edit-view" (builder view), where the authorised users build their forms.

Both "Bootstrap 3" and "Foundation 5" themes are making use of the same style
for both "view-view" and "edit-view" views.

Both "Simple" and "DjangoCMS admin style" themes are styling for the
"edit-view" only. The "view-view" is pretty much blank, as shown on the one
of the screenshots [2.6]_.

Have in mind, that creating a brand new theme could be time consuming.
Instead, you are advised to extend existing themes or in the worst case,
if too much customisation required, create your own themes based on
existing ones (just copy the desired theme to your project directory and
work it out further).

It's possible to use different templates for all "view" and "edit"
actions (see the source code of the "simple" theme). Both "Bootstrap 3" and
"Foundation 5" themes look great. Although if you can't use any of those,
the "Simple" theme is the best start, since it looks just like django-admin.

Create a new theme
------------------

Let's place the theme in the ``sample_theme`` module. The theme directory
should then have the following structure.

.. code-block:: text

    path/to/sample_theme/
    ├── static
    │   ├── css
    │   │   └── sample_theme.css
    │   └── js
    │       └── sample_theme.js
    ├── templates
    │   └── sample_theme
    │       ├── _base.html
    │       ├── add_form_element_entry.html
    │       ├── ...
    │       └── view_form_entry_ajax.html
    ├── __init__.py
    ├── fobi_form_elements.py
    └── fobi_themes.py # Where themes are defined and registered

See the theme example below.

.. code-block:: python

    from django.utils.translation import ugettext_lazy as _

    from fobi.base import BaseTheme, theme_registry

    class SampleTheme(BaseTheme):
        """Sample theme."""

        uid = 'sample'
        name = _("Sample")

        media_css = (
            'sample_theme/css/sample_theme.css',
            'css/fobi.core.css',
        )

        media_js = (
            'js/jquery-1.10.2.min.js',
            'jquery-ui/js/jquery-ui-1.10.3.custom.min.js',
            'js/jquery.slugify.js',
            'js/fobi.core.js',
            'sample_theme/js/sample_theme.js',
        )

        # Form element specific
        form_element_html_class = 'form-control'
        form_radio_element_html_class = 'radio'
        form_element_checkbox_html_class = 'checkbox'

        form_edit_form_entry_option_class = 'glyphicon glyphicon-edit'
        form_delete_form_entry_option_class = 'glyphicon glyphicon-remove'
        form_list_container_class = 'list-inline'

        # Templates
        master_base_template = 'sample_theme/_base.html'
        base_template = 'sample_theme/base.html'

        form_ajax = 'sample_theme/snippets/form_ajax.html'
        form_snippet_template_name = 'sample_theme/snippets/form_snippet.html'
        form_properties_snippet_template_name = 'sample_theme/snippets/form_properties_snippet.html'
        messages_snippet_template_name = 'sample_theme/snippets/messages_snippet.html'

        add_form_element_entry_template = 'sample_theme/add_form_element_entry.html'
        add_form_element_entry_ajax_template = 'sample_theme/add_form_element_entry_ajax.html'

        add_form_handler_entry_template = 'sample_theme/add_form_handler_entry.html'
        add_form_handler_entry_ajax_template = 'sample_theme/add_form_handler_entry_ajax.html'

        create_form_entry_template = 'sample_theme/create_form_entry.html'
        create_form_entry_ajax_template = 'bootstrap3/create_form_entry_ajax.html'

        dashboard_template = 'sample_theme/dashboard.html'

        edit_form_element_entry_template = 'sample_theme/edit_form_element_entry.html'
        edit_form_element_entry_ajax_template = 'sample_theme/edit_form_element_entry_ajax.html'

        edit_form_entry_template = 'sample_theme/edit_form_entry.html'
        edit_form_entry_ajax_template = 'sample_theme/edit_form_entry_ajax.html'

        edit_form_handler_entry_template = 'sample_theme/edit_form_handler_entry.html'
        edit_form_handler_entry_ajax_template = 'sample_theme/edit_form_handler_entry_ajax.html'

        form_entry_submitted_template = 'sample_theme/form_entry_submitted.html'
        form_entry_submitted_ajax_template = 'sample_theme/form_entry_submitted_ajax.html'

        view_form_entry_template = 'sample_theme/view_form_entry.html'
        view_form_entry_ajax_template = 'sample_theme/view_form_entry_ajax.html'

Registering the ``SampleTheme`` plugin.

.. code-block:: python

    theme_registry.register(SampleTheme)

Sometimes you would want to attach additional properties to the theme
in order to use them later in templates (remember, current theme object
is always available in templates under name ``fobi_theme``).

For such cases you would need to define a variable in your project's settings
module, called ``FOBI_CUSTOM_THEME_DATA``. See the following code as example:

.. code-block:: python

    # `django-fobi` custom theme data for to be displayed in third party apps
    # like `django-registraton`.
    FOBI_CUSTOM_THEME_DATA = {
        'bootstrap3': {
            'page_header_html_class': '',
            'form_html_class': 'form-horizontal',
            'form_button_outer_wrapper_html_class': 'control-group',
            'form_button_wrapper_html_class': 'controls',
            'form_button_html_class': 'btn',
            'form_primary_button_html_class': 'btn-primary pull-right',
        },
        'foundation5': {
            'page_header_html_class': '',
            'form_html_class': 'form-horizontal',
            'form_button_outer_wrapper_html_class': 'control-group',
            'form_button_wrapper_html_class': 'controls',
            'form_button_html_class': 'radius button',
            'form_primary_button_html_class': 'btn-primary',
        },
        'simple': {
            'page_header_html_class': '',
            'form_html_class': 'form-horizontal',
            'form_button_outer_wrapper_html_class': 'control-group',
            'form_button_wrapper_html_class': 'submit-row',
            'form_button_html_class': 'btn',
            'form_primary_button_html_class': 'btn-primary',
        }
    }

You would now be able to access the defined extra properties in templates
as shown below.

.. code-block:: html

    <div class="{{ fobi_theme.custom_data.form_button_wrapper_html_class }}">

You likely would want to either remove the footer text or change it. Define
a variable in your project's settings module, called ``FOBI_THEME_FOOTER_TEXT``.
See the following code as example:

.. code-block:: python

    FOBI_THEME_FOOTER_TEXT = gettext('&copy; django-fobi example site 2014')

Below follow the properties of the theme:

- ``base_edit``
- ``base_view``

There are generic templates made in order to simplify theming. Some
of them you would never need to override. Some others, you would likely
want to.

Templates that you likely would want to re-write in your custom
theme implementation are marked with three asterisks (\*\*\*):

.. code-block:: text

    generic
    ├── snippets
    │   ├── form_ajax.html
    │   ├── form_edit_ajax.html
    │   ├── *** form_properties_snippet.html
    │   ├── *** form_snippet.html
    │   ├── --- form_edit_snippet.html (does not exist in generic templates)
    │   ├── --- form_view_snippet.html (does not exist in generic templates)
    │   ├── form_view_ajax.html
    │   └── messages_snippet.html
    │
    ├── _base.html
    ├── add_form_element_entry.html
    ├── add_form_element_entry_ajax.html
    ├── add_form_handler_entry.html
    ├── add_form_handler_entry_ajax.html
    ├── base.html
    ├── create_form_entry.html
    ├── create_form_entry_ajax.html
    ├── *** dashboard.html
    ├── edit_form_element_entry.html
    ├── edit_form_element_entry_ajax.html
    ├── edit_form_entry.html
    ├── *** edit_form_entry_ajax.html
    ├── edit_form_handler_entry.html
    ├── edit_form_handler_entry_ajax.html
    ├── form_entry_submitted.html
    ├── *** form_entry_submitted_ajax.html
    ├── *** theme.html
    ├── view_form_entry.html
    └── view_form_entry_ajax.html

From all of the templates listed above, the _base.html template is
the most influenced by the Bootstrap 3 theme.

Make changes to an existing theme
---------------------------------
As said above, making your own theme from scratch could be costly. Instead,
you can override/reuse an existing one and change it to your needs with
minimal efforts. See the `override simple theme
<https://github.com/barseghyanartur/django-fobi/tree/master/examples/simple/override_simple_theme/>`_
example. In order to see it in action, run the project with
`settings_override_simple_theme
<https://github.com/barseghyanartur/django-fobi/blob/master/examples/simple/settings_override_simple_theme.py>`_
option:

.. code-block:: sh

    ./manage.py runserver --settings=settings_override_simple_theme

Details explained below.

Directory structure
~~~~~~~~~~~~~~~~~~~
.. code-block:: text

    override_simple_theme/
    ├── static
    │   └── override_simple_theme
    │       ├── css
    │       │   └── override-simple-theme.css
    │       └── js
    │           └── override-simple-theme.js
    │
    ├── templates
    │   └── override_simple_theme
    │       ├── snippets
    │       │   └── form_ajax.html
    │       └── base_view.html
    ├── __init__.py
    └── fobi_themes.py # Where themes are defined and registered

fobi_themes.py
~~~~~~~~~~~~~~
Overriding the "simple" theme.

.. code-block:: python

    __all__ = ('MySimpleTheme',)

    from fobi.base import theme_registry

    from fobi.contrib.themes.simple.fobi_themes import SimpleTheme

    class MySimpleTheme(SimpleTheme):
        """My simple theme, inherited from `SimpleTheme` theme."""

        html_classes = ['my-simple-theme',]
        base_view_template = 'override_simple_theme/base_view.html'
        form_ajax = 'override_simple_theme/snippets/form_ajax.html'

Register the overridden theme. Note, that it's important to set the `force`
argument to True, in order to override the original theme. Force can be
applied only once (for an overridden element).

.. code-block:: python

    theme_registry.register(MySimpleTheme, force=True)

templates/override_simple_theme/base_view.html
~~~~~~~~~~~~~~~~~~~~~~~~~~~~~~~~~~~~~~~~~~~~~~
.. code-block:: html

    {% extends "simple/base_view.html" %}

    {% load static %}

    {% block stylesheets %}
    <link
      href="{% static 'override_simple_theme/css/override-simple-theme.css' %}"
      rel="stylesheet" media="all" />
    {% endblock stylesheets %}

    {% block main-wrapper %}
    <div id="sidebar">
      <h2>It's easy to override a theme!</h2>
    </div>

    {{ block.super }}
    {% endblock main-wrapper %}

templates/override_simple_theme/snippets/form_ajax.html
~~~~~~~~~~~~~~~~~~~~~~~~~~~~~~~~~~~~~~~~~~~~~~~~~~~~~~~
.. code-block:: html

    {% extends "fobi/generic/snippets/form_ajax.html" %}

    {% block form_html_class %}basic-grey{% endblock %}

Form wizards
============
Basics
------
With form wizards you can split forms across multiple pages. State is
maintained in one of the backends (at the moment the Session backend). Data
processing is delayed until the submission of the final form.

In `django-fobi` wizards work in the following way:

- Number of forms in a form wizard is not limited.
- Form callbacks, handlers are totally ignored in form wizards. Instead,
  the form-wizard specific handlers (form wizard handlers) take over handling
  of the form data on the final step.

Bundled form wizard handler plugins
-----------------------------------
Below a short overview of the form wizard handler plugins. See the
README.rst file in directory of each plugin for details.

- `DB store
  <https://github.com/barseghyanartur/django-fobi/tree/stable/src/fobi/contrib/plugins/form_handlers/db_store/>`__:
  Stores form data in a database.
- `HTTP repost
  <https://github.com/barseghyanartur/django-fobi/tree/stable/src/fobi/contrib/plugins/form_handlers/http_repost/>`__:
  Repost the POST request to another endpoint.
- `Mail
  <https://github.com/barseghyanartur/django-fobi/tree/stable/src/fobi/contrib/plugins/form_handlers/mail/>`__:
  Send the form data by email.
- `Mail the sender
  <https://github.com/barseghyanartur/django-fobi/tree/stable/src/fobi/contrib/plugins/form_handlers/mail_sender/>`__:
  Send the form data by email to the sender (submitter) of the form.

Integration with third-party apps and frameworks
================================================
`django-fobi` has been successfully integrated into a number of diverse
third-party apps and frameworks, such as: Django REST framework, Django CMS,
FeinCMS, Mezzanine and Wagtail.

Certainly, integration into CMS is one case, integration into REST framework -
totally another. In REST frameworks we no longer have forms as such. Context
is very different. Handling of form data should obviously happen in a
different way. Assembling of the form class isn't enough (in case of Django
REST framework we assemble the serializer class).

In order to handle such level of integration, two additional sort of plugins
have been introduced:

- IntegrationFormElementPlugin
- IntegrationFormHandlerPlugin

These plugins are in charge of representation of the form elements in a
proper way for the package to be integrated and handling the submitted form
data.

`Additional documentation
<https://github.com/barseghyanartur/django-fobi/tree/stable/src/fobi/contrib/apps/drf_integration/>`_
is available in the sub-package.

Sample `IntegrationFormElementPlugin`
-------------------------------------
Sample is taken from `here
<https://github.com/barseghyanartur/django-fobi/tree/stable/src/fobi/contrib/apps/drf_integration/form_elements/fields/email/>`__.

base.py
~~~~~~~
Define the form element plugin.

.. code-block:: python

    from django.utils.translation import ugettext_lazy as _

    from rest_framework.fields import EmailField

    from fobi.base import IntegrationFormFieldPlugin
    from fobi.contrib.apps.drf_integration import UID as INTEGRATE_WITH_UID
    from fobi.contrib.apps.drf_integration.base import (
        DRFIntegrationFormElementPluginProcessor,
        DRFSubmitPluginFormDataMixin,
    )
    from fobi.contrib.apps.drf_integration.form_elements.fields.email import UID


    class EmailInputPlugin(IntegrationFormFieldPlugin,
                           DRFSubmitPluginFormDataMixin):
        """EmailField plugin."""

        uid = UID
        integrate_with = INTEGRATE_WITH_UID
        name = _("Decimal")
        group = _("Fields")

        def get_custom_field_instances(self,
                                       form_element_plugin,
                                       request=None,
                                       form_entry=None,
                                       form_element_entries=None,
                                       **kwargs):
            """Get form field instances."""
            field_kwargs = {
                'required': form_element_plugin.data.required,
                'initial': form_element_plugin.data.initial,
                'label': form_element_plugin.data.label,
                'help_text': form_element_plugin.data.help_text,
                'max_length': form_element_plugin.data.max_length,
            }
            return [
                DRFIntegrationFormElementPluginProcessor(
                    field_class=EmailField,
                    field_kwargs=field_kwargs
                )
            ]

fobi_integration_form_elements.py
~~~~~~~~~~~~~~~~~~~~~~~~~~~~~~~~~
Register the plugin. Note the name pattern `fobi_integration_form_elements`.

.. code-block:: python

    from fobi.base import integration_form_element_plugin_registry
    from .base import EmailInputPlugin

    integration_form_element_plugin_registry.register(EmailInputPlugin)

Don't forget to list your plugin in the ``INSTALLED_APPS`` afterwards.

Sample `IntegrationFormHandlerPlugin`
-------------------------------------
Sample is taken from `here
<https://github.com/barseghyanartur/django-fobi/tree/stable/src/fobi/contrib/apps/drf_integration/form_handlers/db_store/>`__.

base.py
~~~~~~~
Define the form handler plugin.

.. code-block:: python

    import logging
    from mimetypes import guess_type
    import os

    from django.conf import settings
    from django.utils.translation import ugettext_lazy as _

    from fobi.base import IntegrationFormHandlerPlugin
    from fobi.helpers import extract_file_path

    from fobi.contrib.apps.drf_integration import UID as INTEGRATE_WITH_UID
    from fobi.contrib.apps.drf_integration.base import get_processed_serializer_data

    from . import UID


    class MailHandlerPlugin(IntegrationFormHandlerPlugin):
        """Mail handler form handler plugin.

        Can be used only once per form.
        """

        uid = UID
        name = _("Mail")
        integrate_with = INTEGRATE_WITH_UID

        def run(self,
                form_handler_plugin,
                form_entry,
                request,
                form_element_entries=None,
                **kwargs):
            """Run."""
            base_url = form_handler_plugin.get_base_url(request)

            serializer = kwargs['serializer']

            # Clean up the values, leave our content fields and empty values.
            field_name_to_label_map, cleaned_data = get_processed_serializer_data(
                serializer,
                form_element_entries
            )

            rendered_data = form_handler_plugin.get_rendered_data(
                serializer.validated_data,
                field_name_to_label_map,
                base_url
            )

            files = self._prepare_files(request, serializer)

            form_handler_plugin.send_email(rendered_data, files)

        def _prepare_files(self, request, serializer):
            """Prepares the files for being attached to the mail message."""
            files = {}

            def process_path(file_path, imf):
                """Processes the file path and the file."""
                if file_path:
                    file_path = file_path.replace(
                        settings.MEDIA_URL,
                        os.path.join(settings.MEDIA_ROOT, '')
                    )
                    mime_type = guess_type(imf.name)
                    files[field_name] = (
                        imf.name,
                        ''.join([c for c in imf.chunks()]),
                        mime_type[0] if mime_type else ''
                    )

            for field_name, imf in request.FILES.items():
                try:
                    file_path = serializer.validated_data.get(field_name, '')
                    process_path(file_path, imf)
                except Exception as err:
                    file_path = extract_file_path(imf.name)
                    process_path(file_path, imf)

            return files

fobi_integration_form_handlers.py
~~~~~~~~~~~~~~~~~~~~~~~~~~~~~~~~~
Register the plugin. Note the name pattern `fobi_integration_form_handlers`.

.. code-block:: python

    from fobi.base import integration_form_handler_plugin_registry
    from .base import MailHandlerPlugin

    integration_form_handler_plugin_registry.register(MailHandlerPlugin)

Don't forget to list your plugin in the ``INSTALLED_APPS`` afterwards.

Permissions
===========
Plugin system allows administrators to specify the access rights to every
plugin. `django-fobi` permissions are based on Django Users and User Groups.
Access rights are manageable via Django admin ("/admin/fobi/formelement/",
"/admin/fobi/formhandler/"). If user doesn't have the rights to access plugin,
it doesn't appear on his form even if has been added to it (imagine, you have
once granted the right to use the news plugin to all users, but later on
decided to limit it to Staff members group only). Note, that superusers have
access to all plugins.

.. code-block:: text

            Plugin access rights management interface in Django admin

    ┌──────────────────────────┬───────────────────────┬───────────────────────┐
    │ `Plugin`                 │ `Users`               │ `Groups`              │
    ├──────────────────────────┼───────────────────────┼───────────────────────┤
    │ Text                     │ John Doe              │ Form builder users    │
    ├──────────────────────────┼───────────────────────┼───────────────────────┤
    │ Textarea                 │                       │ Form builder users    │
    ├──────────────────────────┼───────────────────────┼───────────────────────┤
    │ File                     │ Oscar, John Doe       │ Staff members         │
    ├──────────────────────────┼───────────────────────┼───────────────────────┤
    │ URL                      │                       │ Form builder users    │
    ├──────────────────────────┼───────────────────────┼───────────────────────┤
    │ Hidden                   │                       │ Form builder users    │
    └──────────────────────────┴───────────────────────┴───────────────────────┘

Management commands
===================
There are several management commands available.

- `fobi_find_broken_entries`. Find broken form element/handler entries that
  occur when some plugin which did exist in the system, no longer exists.
- `fobi_sync_plugins`. Should be ran each time a new plugin is being added to
  the `django-fobi`.
- `fobi_update_plugin_data`. A mechanism to update existing plugin data in
  case if it had become invalid after a change in a plugin. In order for it
  to work, each plugin should implement and ``update`` method, in which the
  data update happens.

Tuning
======
There are number of `django-fobi` settings you can override in the settings
module of your Django project:

- `FOBI_RESTRICT_PLUGIN_ACCESS` (bool): If set to True, (Django) permission
  system for dash plugins is enabled. Defaults to True. Setting this to False
  makes all plugins available for all users.
- `FOBI_DEFAULT_THEME` (str): Active (default) theme UID. Defaults to
  "bootstrap3".
- `FORM_HANDLER_PLUGINS_EXECUTION_ORDER` (list of tuples): Order in which the
  form handlers are executed. See the "Prioritise the execution order"
  section for details.

For tuning of specific contrib plugin, see the docs in the plugin directory.

Bundled plugins and themes
==========================
`django-fobi` ships with number of bundled form element- and form handler-
plugins, as well as themes which are ready to be used as is.

Bundled form element plugins
----------------------------
Below a short overview of the form element plugins. See the README.rst file
in directory of each plugin for details.

Fields
~~~~~~
Fields marked with asterisk (*) fall under the definition of text elements.
It's possible to provide `Dynamic initial values`_ for text elements.

- `Boolean (checkbox)
  <https://github.com/barseghyanartur/django-fobi/tree/stable/src/fobi/contrib/plugins/form_elements/fields/boolean/>`_
- `Date
  <https://github.com/barseghyanartur/django-fobi/tree/stable/src/fobi/contrib/plugins/form_elements/fields/date/>`_
- `DateTime
  <https://github.com/barseghyanartur/django-fobi/tree/stable/src/fobi/contrib/plugins/form_elements/fields/datetime/>`_
- `Date drop down (year, month, day selection drop-downs)
  <https://github.com/barseghyanartur/django-fobi/tree/stable/src/fobi/contrib/plugins/form_elements/fields/date_drop_down/>`_
- `Decimal
  <https://github.com/barseghyanartur/django-fobi/tree/master/src/fobi/contrib/plugins/form_elements/fields/decimal>`_
- `Duration
  <https://github.com/barseghyanartur/django-fobi/tree/master/src/fobi/contrib/plugins/form_elements/fields/duration>`_
- `Email*
  <https://github.com/barseghyanartur/django-fobi/tree/stable/src/fobi/contrib/plugins/form_elements/fields/email/>`_
- `File
  <https://github.com/barseghyanartur/django-fobi/tree/stable/src/fobi/contrib/plugins/form_elements/fields/file/>`_
- `Float
  <https://github.com/barseghyanartur/django-fobi/tree/master/src/fobi/contrib/plugins/form_elements/fields/float>`_
- `Hidden*
  <https://github.com/barseghyanartur/django-fobi/tree/stable/src/fobi/contrib/plugins/form_elements/fields/hidden/>`_
- `Input
  <https://github.com/barseghyanartur/django-fobi/tree/stable/src/fobi/contrib/plugins/form_elements/fields/input/>`_
- `IP address*
  <https://github.com/barseghyanartur/django-fobi/tree/master/src/fobi/contrib/plugins/form_elements/fields/ip_address>`_
- `Integer
  <https://github.com/barseghyanartur/django-fobi/tree/stable/src/fobi/contrib/plugins/form_elements/fields/integer/>`_
- `Null boolean
  <https://github.com/barseghyanartur/django-fobi/tree/master/src/fobi/contrib/plugins/form_elements/fields/null_boolean>`_
- `Password*
  <https://github.com/barseghyanartur/django-fobi/tree/stable/src/fobi/contrib/plugins/form_elements/fields/password/>`_
- `Radio select (radio button)
  <https://github.com/barseghyanartur/django-fobi/tree/stable/src/fobi/contrib/plugins/form_elements/fields/radio/>`_
- `Range select
  <https://github.com/barseghyanartur/django-fobi/tree/stable/src/fobi/contrib/plugins/form_elements/fields/range_select/>`_
- `Select (drop-down)
  <https://github.com/barseghyanartur/django-fobi/tree/stable/src/fobi/contrib/plugins/form_elements/fields/select/>`_
- `Select model object (drop-down)
  <https://github.com/barseghyanartur/django-fobi/tree/stable/src/fobi/contrib/plugins/form_elements/fields/select_model_object/>`_
- `Select multiple (drop-down)
  <https://github.com/barseghyanartur/django-fobi/tree/stable/src/fobi/contrib/plugins/form_elements/fields/select_multiple/>`_
- `Select multiple model objects (drop-down)
  <https://github.com/barseghyanartur/django-fobi/tree/stable/src/fobi/contrib/plugins/form_elements/fields/select_multiple_model_objects/>`_
- `Slider
  <https://github.com/barseghyanartur/django-fobi/tree/master/src/fobi/contrib/plugins/form_elements/fields/slider>`_
- `Slug*
  <https://github.com/barseghyanartur/django-fobi/tree/master/src/fobi/contrib/plugins/form_elements/fields/slug>`_
- `Text*
  <https://github.com/barseghyanartur/django-fobi/tree/stable/src/fobi/contrib/plugins/form_elements/fields/text/>`_
- `Textarea*
  <https://github.com/barseghyanartur/django-fobi/tree/stable/src/fobi/contrib/plugins/form_elements/fields/textarea/>`_
- `Time
  <https://github.com/barseghyanartur/django-fobi/tree/master/src/fobi/contrib/plugins/form_elements/fields/time>`_
- `URL*
  <https://github.com/barseghyanartur/django-fobi/tree/stable/src/fobi/contrib/plugins/form_elements/fields/url/>`_

Content/presentation
~~~~~~~~~~~~~~~~~~~~
Content plugins are presentational plugins, that make your forms look more
complete and content rich.

- `Content image
  <https://github.com/barseghyanartur/django-fobi/tree/stable/src/fobi/contrib/plugins/form_elements/content/content_image/>`_:
  Insert an image.
- `Content image URL
  <https://github.com/barseghyanartur/django-fobi/tree/stable/src/fobi/contrib/plugins/form_elements/content/content_image_url/>`_:
  Insert an image URL.
- `Content text
  <https://github.com/barseghyanartur/django-fobi/tree/stable/src/fobi/contrib/plugins/form_elements/content/content_text/>`_:
  Add text.
- `Content richtext
  <https://github.com/barseghyanartur/django-fobi/tree/stable/src/fobi/contrib/plugins/form_elements/content/content_richtext/>`_:
  Add rich text (based on `django-ckeditor <https://github.com/django-ckeditor/django-ckeditor>`_
  package).
- `Content markdown
  <https://github.com/barseghyanartur/django-fobi/tree/stable/src/fobi/contrib/plugins/form_elements/content/content_markdown/>`_:
  Add markdown text.
- `Content video
  <https://github.com/barseghyanartur/django-fobi/tree/stable/src/fobi/contrib/plugins/form_elements/content/content_video/>`_:
  Add an embed YouTube or Vimeo video.

Security
~~~~~~~~
- `CAPTCHA
  <https://github.com/barseghyanartur/django-fobi/tree/stable/src/fobi/contrib/plugins/form_elements/security/captcha/>`__:
  CAPTCHA integration, requires ``django-simple-captcha`` package.
- `ReCAPTCHA
  <https://github.com/barseghyanartur/django-fobi/tree/stable/src/fobi/contrib/plugins/form_elements/security/recaptcha/>`__:
  CAPTCHA integration, requires ``django-recaptcha`` package.
- `Invisible ReCAPTCHA
  <https://github.com/barseghyanartur/django-fobi/tree/stable/src/fobi/contrib/plugins/form_elements/security/invisible_recaptcha/>`__:
  Google invisible reCAPTCHA integration, with no additional dependencies.
- `Honeypot
  <https://github.com/barseghyanartur/django-fobi/tree/stable/src/fobi/contrib/plugins/form_elements/security/honeypot/>`__:
  `Anti-spam honeypot <http://en.wikipedia.org/wiki/Anti-spam_techniques#Honeypots>`_
  field.

MPTT fields
~~~~~~~~~~~
- `Select MPTT model object (drop-down)
  <https://github.com/barseghyanartur/django-fobi/tree/stable/src/fobi/contrib/plugins/form_elements/fields/select_mptt_model_object/>`_
- `Select multiple MPTT model objects (drop-down)
  <https://github.com/barseghyanartur/django-fobi/tree/stable/src/fobi/contrib/plugins/form_elements/fields/select_multiple_mptt_model_objects/>`_

Test
~~~~
Test plugins are made for dev purposes only.

- `Dummy
  <https://github.com/barseghyanartur/django-fobi/tree/stable/src/fobi/contrib/plugins/form_elements/test/dummy/>`_:
  Solely for dev purposes.

Bundled form handler plugins
----------------------------
Below a short overview of the form handler plugins. See the README.rst file
in directory of each plugin for details.

- `DB store
  <https://github.com/barseghyanartur/django-fobi/tree/stable/src/fobi/contrib/plugins/form_handlers/db_store/>`__:
  Stores form data in a database.
- `HTTP repost
  <https://github.com/barseghyanartur/django-fobi/tree/stable/src/fobi/contrib/plugins/form_handlers/http_repost/>`__:
  Repost the POST request to another endpoint.
- `Mail
  <https://github.com/barseghyanartur/django-fobi/tree/stable/src/fobi/contrib/plugins/form_handlers/mail/>`__:
  Send the form data by email.
- `Mail the sender
  <https://github.com/barseghyanartur/django-fobi/tree/stable/src/fobi/contrib/plugins/form_handlers/mail_sender/>`__:
  Send the form data by email to the sender.

Bundled themes
--------------
Below a short overview of the themes. See the README.rst file in directory
of each theme for details.

- `Bootstrap 3
  <https://github.com/barseghyanartur/django-fobi/tree/stable/src/fobi/contrib/themes/bootstrap3/>`_:
  Bootstrap 3 theme.
- `Foundation 5
  <https://github.com/barseghyanartur/django-fobi/tree/stable/src/fobi/contrib/themes/foundation5/>`_:
  Foundation 5 theme.
- `Simple
  <https://github.com/barseghyanartur/django-fobi/tree/stable/src/fobi/contrib/themes/simple/>`_:
  Basic theme with form editing is in a style of Django admin.
- `DjangoCMS admin style
  <https://github.com/barseghyanartur/django-fobi/tree/stable/src/fobi/contrib/themes/djangocms_admin_style_theme/>`_:
  Basic theme with form editing is in a style of `djangocms-admin-style
  <https://github.com/divio/djangocms-admin-style>`_.

Third-party plugins and themes
==============================
List of remarkable third-party plugins:

- `fobi-phonenumber <https://pypi.python.org/pypi/fobi-phonenumber>`_ - A Fobi
  PhoneNumber form field plugin. Makes use of the
  `phonenumber_field.formfields.PhoneNumberField` and
  `phonenumber_field.widgets.PhoneNumberPrefixWidget`.

HTML5 fields
============
The following HTML5 fields are supported in corresponding bundled plugins:

- date
- datetime
- email
- max
- min
- number
- url
- placeholder
- type

With the ``fobi.contrib.plugins.form_elements.fields.input`` support for
HTML5 fields is extended to the following fields:

- autocomplete
- autofocus
- list
- multiple
- pattern
- step

Loading initial data using GET arguments
========================================
It's possible to provide initial data for the form using the GET arguments.

In that case, along with the field values, you should be providing
an additional argument named "fobi_initial_data", which doesn't have to
hold a value. For example, if your form contains of fields named "email" and
"age" and you want to provide initial values for those using GET arguments, you
should be constructing your URL to the form as follows:

http://127.0.0.1:8001/fobi/view/test-form/?fobi_initial_data&email=test@example.com&age=19

Dynamic initial values
======================
It's possible to provide a dynamic initial value for any of the text elements.
In order to do that, you should use the build-in context processor or make
your own one. The only requirement is that you should store all values that
should be exposed in the form as a dict for ``fobi_dynamic_values`` dictionary
key. Beware, that passing the original request object might be unsafe in
many ways. Currently, a stripped down version of the request object is being
passed as a context variable.

.. code-block:: python

    TEMPLATES = [
        {
            # ...
            'OPTIONS': {
                # ...
                'context_processors': [
                    # ...
                    "fobi.context_processors.theme",  # Important!
                    "fobi.context_processors.dynamic_values",  # Optional
                ]
            },
        },
    ]

.. code-block:: python

    def dynamic_values(request):
        return {
            'fobi_dynamic_values': {
                'request': StrippedRequest(request),
                'now': datetime.datetime.now(),
                'today': datetime.date.today(),
            }
        }

In your GUI, you should be referring to the initial values in the following
way:

.. code-block:: html

    {{ request.path }} {{ now }} {{ today }}

Note, that you should not provide the `fobi_dynamic_values.` as a prefix.
Currently, the following variables are available in the
`fobi.context_processors.dynamic_values` context processor:

.. code-block:: text

    - request: Stripped HttpRequest object.

        - request.path: A string representing the full path to the requested
          page, not including the scheme or domain.

        - request.get_full_path(): Returns the path, plus an appended query
          string, if applicable.

        - request.is_secure():  Returns True if the request is secure; that
          is, if it was made with HTTPS.

        - request.is_ajax(): Returns True if the request was made via an
          XMLHttpRequest, by checking the HTTP_X_REQUESTED_WITH header for the
          string 'XMLHttpRequest'.

        - request.META: A stripped down standard Python dictionary containing
          the available HTTP headers.

            - HTTP_ACCEPT_ENCODING: Acceptable encodings for the response.

            - HTTP_ACCEPT_LANGUAGE: Acceptable languages for the response.

            - HTTP_HOST: The HTTP Host header sent by the client.

            - HTTP_REFERER: The referring page, if any.

            - HTTP_USER_AGENT: The client’s user-agent string.

            - QUERY_STRING: The query string, as a single (un-parsed) string.

            - REMOTE_ADDR: The IP address of the client.

        - request.user: Authenticated user.

            - request.user.email:

            - request.user.get_username(): Returns the username for the user.
              Since the User model can be swapped out, you should use this
              method instead of referencing the username attribute directly.

            - request.user.get_full_name(): Returns the first_name plus the
              last_name, with a space in between.

            - request.user.get_short_name(): Returns the first_name.

            - request.user.is_anonymous():

    - now: datetime.datetime.now()

    - today: datetime.date.today()

Submitted form element plugins values
=====================================
While some values of form element plugins are submitted as is, some others
need additional processing. There are 3 types of behaviour taken into
consideration:

- "val": value is being sent as is.
- "repr": (human readable) representation of the value is used.
- "mix": mix of value as is and human readable representation.

The following plugins have been made configurable in such a way, that
developers can choose the desired behaviour in projects' settings:

- ``FOBI_FORM_ELEMENT_CHECKBOX_SELECT_MULTIPLE_SUBMIT_VALUE_AS``
- ``FOBI_FORM_ELEMENT_RADIO_SUBMIT_VALUE_AS``
- ``FOBI_FORM_ELEMENT_SELECT_SUBMIT_VALUE_AS``
- ``FOBI_FORM_ELEMENT_SELECT_MULTIPLE_SUBMIT_VALUE_AS``
- ``FOBI_FORM_ELEMENT_SELECT_MODEL_OBJECT_SUBMIT_VALUE_AS``
- ``FOBI_FORM_ELEMENT_SELECT_MULTIPLE_MODEL_OBJECTS_SUBMIT_VALUE_AS``

See the README.rst in each of the following plugins for more information.

- `Checkbox select multiple (multiple checkboxes)
  <https://github.com/barseghyanartur/django-fobi/tree/stable/src/fobi/contrib/plugins/form_elements/fields/radio/>`__
- `Radio select (radio button)
  <https://github.com/barseghyanartur/django-fobi/tree/stable/src/fobi/contrib/plugins/form_elements/fields/radio/>`__
- `Select (drop-down)
  <https://github.com/barseghyanartur/django-fobi/tree/stable/src/fobi/contrib/plugins/form_elements/fields/select/>`__
- `Select model object (drop-down)
  <https://github.com/barseghyanartur/django-fobi/tree/stable/src/fobi/contrib/plugins/form_elements/fields/select_model_object/>`__
- `Select MPTT model object (drop-down)
  <https://github.com/barseghyanartur/django-fobi/tree/stable/src/fobi/contrib/plugins/form_elements/fields/select_mptt_model_object/>`__
- `Select multiple (drop-down)
  <https://github.com/barseghyanartur/django-fobi/tree/stable/src/fobi/contrib/plugins/form_elements/fields/select_multiple/>`__
- `Select multiple model objects (drop-down)
  <https://github.com/barseghyanartur/django-fobi/tree/stable/src/fobi/contrib/plugins/form_elements/fields/select_multiple_model_objects/>`__
- `Select multiple MPTT model objects (drop-down)
  <https://github.com/barseghyanartur/django-fobi/tree/stable/src/fobi/contrib/plugins/form_elements/fields/select_multiple_mptt_model_objects/>`__

Rendering forms using third-party libraries
===========================================
You might want to render your forms using third-party libraries such as
`django-crispy-forms <http://django-crispy-forms.readthedocs.org/>`_,
`django-floppyforms <http://django-floppyforms.readthedocs.org/>`_ or
other alternatives.

For that purpose you should override the "snippets/form_snippet.html" used
by the theme you have chosen. Your template would then look similar to the
one below (make sure to setup/configure your third-party form rendering library
prior doing this).

Using `django-crispy-forms`
---------------------------

.. code-block:: html

    {% load crispy_forms_tags fobi_tags %}

    {% block form_non_field_and_hidden_errors %}
        {% get_form_hidden_fields_errors form as form_hidden_fields_errors %}
        {% if form.non_field_errors or form_hidden_fields_errors %}
            {% include fobi_theme.form_non_field_and_hidden_errors_snippet_template %}
        {% endif %}
    {% endblock form_non_field_and_hidden_errors %}

    {% crispy form %}

Using `django-floppyforms`
--------------------------

.. code-block:: html

    {% load floppyforms fobi_tags %}

    {% block form_non_field_and_hidden_errors %}
        {% get_form_hidden_fields_errors form as form_hidden_fields_errors %}
        {% if form.non_field_errors or form_hidden_fields_errors %}
            {% include fobi_theme.form_non_field_and_hidden_errors_snippet_template %}
        {% endif %}
    {% endblock form_non_field_and_hidden_errors %}

    {% form form %}

See how it's done in the `override simple theme
<https://github.com/barseghyanartur/django-fobi/tree/master/examples/simple/override_simple_theme/>`__
example.

Import/export forms
===================
There might be cases when you have `django-fobi` running on multiple instances
and have already spend some time on making forms on one of the instances,
and want to reuse those forms on another. You could of course re-create entire
form in the GUI, but we can do better than that. It's possible to export forms
into JSON format and import the exported forms again. It's preferable that
you run both instances on the same versions of `django-fobi`, otherwise imports
might break (although it might just work). There many ways to deal with
missing plugin errors, but the chosen strategy (which you don't yet have full
control of) is safest (import everything possible, but warn user about errors).
If both instances have the same set of form element and form handler plugins
imports should go smoothly. It is though possible to make an import ignoring
missing form element and form handler plugins. You would get an appropriate
notice about that, but import will continue leaving the broken plugin data out.

Translations
============
Available translations
----------------------
English is the primary language. The following translations are
available (core and plugins)

- `Dutch <https://django-fobi.herokuapp.com/nl/>`_
- `German <https://django-fobi.herokuapp.com/de/>`_
- `Russian <https://django-fobi.herokuapp.com/ru/>`_
- `French <https://django-fobi.herokuapp.com/fr/>`_

Overriding translations
-----------------------
There might be cases when you want to override certain translations. It's
easily achievable with introduction of custom locale paths in your project.

See the following as a good example of overriding some English plugin labels.

- `custom settings
  <https://raw.githubusercontent.com/barseghyanartur/django-fobi/master/examples/simple/settings/alternative_labels.py>`__
- `custom locales directory
  <https://github.com/barseghyanartur/django-fobi/tree/master/examples/simple/fobi_locale/>`__

Run the example project as follows:

.. code-block:: sh

    cd examples/simple/
    ./manage.py runserver --settings=settings.alternative_labels

In the example given, "Boolean" and "Checkbox select multiple" plugin names
are renamed to "Checkbox" and "Multiple checkboxes" respectively.

All built-in plugin ``name`` values are almost equivalent to the plugin ``uid``
values. By default plugins are sorted by ``uid`` value. When you override the
``name`` of the plugin, sorting breaks. Therefore, it's recommended to
set the ``FOBI_SORT_PLUGINS_BY_VALUE`` value to True in your settings module.
Default value is False, which means that plugins are sorted by their ``uid``
value.

.. code-block:: python

    FOBI_SORT_PLUGINS_BY_VALUE = True

Debugging
=========
By default debugging is turned off. It means that broken form entries, which
are entries with broken data, that are not possible to be shown, are just
skipped. That's safe in production. Although, you for sure would want to
see the broken entries in development. Set the ``FOBI_DEBUG`` to True
in the ``settings.py`` of your project in order to do so.

Most of the errors are logged (DEBUG). If you have written a plugin and it
somehow doesn't appear in the list of available plugins, do run the following
management command since it not only syncs your plugins into the database,
but also is a great way of checking for possible errors.

.. code-block:: sh

    ./manage.py fobi_sync_plugins

Run the following command in order to identify the broken plugins.

.. code-block:: sh

    ./manage.py fobi_find_broken_entries

If you have forms referring to form element- of form handler- plugins
that are currently missing (not registered, removed, failed to load - thus
there would be a risk that your form would't be rendered properly/fully and
the necessary data handling wouldn't happen either) you will get an
appropriate exception. Although it's fine to get an instant error message about
such failures in development, in production is wouldn't look appropriate.
Thus, there are two settings related to the non-existing (not-found) form
element- and form handler- plugins.

- FOBI_DEBUG: Set this to True in your development environment anyway. Watch
  error logs closely.
- FOBI_FAIL_ON_MISSING_FORM_ELEMENT_PLUGINS: If you want no error to be
  shown in case of missing form element plugins, set this to False in
  your settings module. Default value is True.
- FOBI_FAIL_ON_MISSING_FORM_HANDLER_PLUGINS: If you want no error to be
  shown in case of missing form element handlers, set this to False in
  your settings module. Default value is True.

Testing
=======
Project is covered by test (functional- and browser-tests).

.. note::

    You are recommended to use Postgres or MySQL for testing. Tests
    occasionally fail on SQLite due to very intensive IO and SQLite table
    locking.

To test with all supported Python/Django versions type:

.. code-block:: sh

    tox

To test against specific environment, type:

.. code-block:: sh

    tox -e py37-django21

To test just your working environment type:

.. code-block:: sh

    ./runtests.py

To run a single test class in a given test module in your working environment type:

.. code-block:: sh

    ./runtests.py src/fobi/tests/test_browser_build_dynamic_forms.py::FobiBrowserBuldDynamicFormsTest -k "test_2004_submit_form"

It's assumed that you have all the requirements installed. If not, first
install the test requirements:

.. code-block:: sh

    pip install -r examples/requirements/test.txt

Browser tests
-------------
For browser tests you may choose between Firefox, headless Firefox and
PhantomJS. PhantomJS is faster, headless Firefox is fast as well, but
normal Firefox tests tell you more (as you see what exactly happens on the
screen). Both cases require some effort and both have disadvantages regarding
the installation (although once you have them installed they work perfect).

Latest versions of Firefox are often not supported by Selenium. Current
version of the Selenium for Python (2.53.6) works fine with Firefox 47.
Thus, instead of using system Firefox you could better use a custom one.

For PhantomJS you need to have NodeJS installed.

Set up ChromeDriver
~~~~~~~~~~~~~~~~~~~
1. Download ChromeDriver version matching your browser. You can always find
   proper version
   at `chromedriver.chromium.org/downloads <https://chromedriver.chromium.org/downloads>`__:

    .. code-block:: sh

        wget https://chromedriver.storage.googleapis.com/87.0.4280.88/chromedriver_linux64.zip
        unzip chromedriver_linux64.zip
        sudo mv chromedriver /usr/bin/chromedriver87
        sudo chown root:root /usr/bin/chromedriver87
        sudo chmod +x /usr/bin/chromedriver87

2. Specify the full path to your ChromeDriver in
   ``CHROME_DRIVER_EXECUTABLE_PATH`` setting. Example:

    .. code-block:: python

        CHROME_DRIVER_EXECUTABLE_PATH = '/usr/bin/chromedriver87'

After that your Selenium tests would work.

Set up Firefox 47
~~~~~~~~~~~~~~~~~
1. Download Firefox 47 from
   `this
   <https://ftp.mozilla.org/pub/firefox/releases/47.0.1/linux-x86_64/en-GB/firefox-47.0.1.tar.bz2>`__
   location and unzip it into ``/usr/lib/firefox47/``

2. Specify the full path to your Firefox in ``FIREFOX_BIN_PATH``
   setting. Example:

   .. code-block:: python

       FIREFOX_BIN_PATH = '/usr/lib/firefox47/firefox'

   If you set to use system Firefox, remove or comment-out the
   ``FIREFOX_BIN_PATH`` setting.

After that your Selenium tests would work.

Set up headless Firefox
~~~~~~~~~~~~~~~~~~~~~~~
1. Install ``xvfb`` package which is used to start Firefox in headless mode.

   .. code-block:: sh

        sudo apt-get install xvfb

2. Run the tests using headless Firefox.

   .. code-block:: sh

        ./scripts/runtests.sh

   Or run tox tests using headless Firefox.

   .. code-block:: sh

        ./scripts/tox.sh

   Or run specific tox tests using headless Firefox.

   .. code-block:: sh

        ./scripts/tox.sh -e py36-django111

Setup PhantomJS
~~~~~~~~~~~~~~~
You could also run tests in headless mode (faster). For that you will need
PhantomJS.

1. Install PhantomJS and dependencies.

   .. code-block:: sh

       curl -sL https://deb.nodesource.com/setup_6.x -o nodesource_setup.sh
       sudo bash nodesource_setup.sh
       sudo apt-get install nodejs
       sudo apt-get install build-essential libssl-dev
       sudo npm -g install phantomjs-prebuilt

2. Specify the ``PHANTOM_JS_EXECUTABLE_PATH`` setting. Example:

   .. code-block:: python

       PHANTOM_JS_EXECUTABLE_PATH = ""

   If you want to use Firefox for testing, remove or comment-out the
   ``PHANTOM_JS_EXECUTABLE_PATH`` setting.

Writing documentation
=====================
Keep the following hierarchy.

.. code-block:: text

    =====
    title
    =====

    header
    ======

    sub-header
    ----------

    sub-sub-header
    ~~~~~~~~~~~~~~

    sub-sub-sub-header
    ##################

    sub-sub-sub-sub-header
    ^^^^^^^^^^^^^^^^^^^^^^

    sub-sub-sub-sub-sub-header
    ++++++++++++++++++++++++++

Troubleshooting
===============
If you get a ``FormElementPluginDoesNotExist`` or a
``FormHandlerPluginDoesNotExist`` exception, make sure you have listed your
plugin in the ``settings`` module of your project.

Contributing
============
If you want to contribute to the library, but don't know where to start,
do check the `open issues where help is appreciated
<https://github.com/barseghyanartur/django-fobi/issues?q=is%3Aopen+is%3Aissue+label%3A%22help+appreciated%22>`_
or ask the `Author`_ how you could help.

License
=======
GPL-2.0-only OR LGPL-2.1-or-later

Support
=======
For any issues contact me at the e-mail given in the `Author`_ section.

Author
======
Artur Barseghyan <artur.barseghyan@gmail.com>



Screenshots
===========
Bootstrap3 theme
----------------
Dashboard
~~~~~~~~~
.. [1.1] Dashboard

.. image:: _static/bootstrap3/01_dashboard.png
    :scale: 80 %

Create a form
~~~~~~~~~~~~~
.. [1.2] Create a form

.. image:: _static/bootstrap3/02_create_form.png
    :scale: 80 %

View/edit form
~~~~~~~~~~~~~~
Form elements
#############
.. [1.3] Edit form - form elements tab active, no elements yet

.. image:: _static/bootstrap3/03_edit_form_-_form_elements_tab_active_-_no_elements_yet.png
    :scale: 80 %

.. [1.4] Edit form - form elements tab active, add a form element menu

.. image:: _static/bootstrap3/04_edit_form_-_form_elements_tab_active_-_add_element_menu.png
    :scale: 80 %

.. [1.5] Edit form - add a form element (URL plugin)

.. image:: _static/bootstrap3/05_edit_form_-_add_form_element_url_plugin.png
    :scale: 80 %

.. [1.6] Edit form - form elements tab active, with form elements

.. image:: _static/bootstrap3/06_edit_form_-_form_elements_tab_active_-_with_elements.png
    :scale: 80 %

Form handlers
#############

.. [1.7] Edit form - form handlers tab active, no handlers yet

.. image:: _static/bootstrap3/07_edit_form_-_form_handlers_tab_active_-_no_handlers_yet.png
    :scale: 80 %

.. [1.8] Edit form - form handlers tab tactive, add form handler menu

.. image:: _static/bootstrap3/08_edit_form_-_form_handlers_tab_active_-_add_handler_menu.png
    :scale: 80 %

.. [1.9] Edit form - add a form handler (Mail plugin)

.. image:: _static/bootstrap3/09_edit_form_-_add_form_handler_mail_plugin.png
    :scale: 80 %

.. [1.10] Edit form - form handlers tab active, with form handlers

.. image:: _static/bootstrap3/10_edit_form_-_form_handlers_tab_active_with_handlers.png
    :scale: 80 %

.. [1.11] Edit form - form properties tab active

.. image:: _static/bootstrap3/11_edit_form_-_form_properties_tab_active.png
    :scale: 80 %

.. [1.12] View form

.. image:: _static/bootstrap3/12_view_form.png
    :scale: 80 %

.. [1.13] View form - form submitted (thanks page)

.. image:: _static/bootstrap3/13_view_form_-_form_submitted.png
    :scale: 80 %

.. [1.14] Edit form - add a form element (Video plugin)

.. image:: _static/bootstrap3/14_edit_form_-_add_form_element_video_plugin.png
    :scale: 80 %

.. [1.15] Edit form - add a form element (Boolean plugin)

.. image:: _static/bootstrap3/15_edit_form_-_add_form_element_boolean_plugin.png
    :scale: 80 %

.. [1.16] Edit form

.. image:: _static/bootstrap3/16_edit_form.png
    :scale: 80 %

.. [1.17] View form

.. image:: _static/bootstrap3/17_view_form.png
    :scale: 80 %

Simple theme
------------
View/edit form
~~~~~~~~~~~~~~
.. [2.1] Edit form - form elements tab active, with form elements

.. image:: _static/simple/01_edit_form_-_form_elements_tab_active_with_elements.png
    :scale: 80 %

.. [2.2] Edit form - form elements tab active, add a form element menu

.. image:: _static/simple/02_edit_form_-_form_elements_tab_active_add_elements_menu.png
    :scale: 80 %

.. [2.3] Edit form - add a form element (Hidden plugin)

.. image:: _static/simple/03_edit_form_-_add_form_element_hidden.png
    :scale: 80 %

.. [2.4] Edit form - form handlers tab active, with form handlers

.. image:: _static/simple/04_edit_form_-_form_handlers_tab_active_with_handlers.png
    :scale: 80 %

.. [2.5] Edit form - form properties tab active

.. image:: _static/simple/05_edit_form_-_form_properties_tab_active.png
    :scale: 80 %

.. [2.6] View form

.. image:: _static/simple/06_view_form.png
    :scale: 80 %



Documentation
=============
Contents:

.. toctree::
   :maxdepth: 20

   index
   quickstart
   changelog
   licenses
   fobi

Indices and tables
==================

* :ref:`genindex`
* :ref:`modindex`
* :ref:`search`



(Sub)modules
============
Some additional documentation on ``django-fobi`` sub-modules are listed
below.


fobi.contrib.apps.djangocms_integration
---------------------------------------
A ``django-fobi`` integration with DjangoCMS.

Prerequisites
~~~~~~~~~~~~~
Tested with DjangoCMS 2.4.3, 3.0.6 and 3.4.3 only. Might work on earlier (or
later) versions as well.

Installation
~~~~~~~~~~~~
Versions
########
See the requirements files:

- `DjangoCMS 2.4.3 requirements
  <https://github.com/barseghyanartur/django-fobi/blob/stable/examples/requirements/djangocms_2.txt>`_.
- `DjangoCMS 3.0.6 requirements
  <https://github.com/barseghyanartur/django-fobi/blob/stable/examples/requirements/djangocms_3_0_6.txt>`_.
- `DjangoCMS 3.4.3 requirements
  <https://github.com/barseghyanartur/django-fobi/blob/stable/examples/requirements/djangocms_3_4_3.txt>`_.

your_project/settings.py
########################
See the example settings files:

- `DjangoCMS 2.4.3 settings
  <https://github.com/barseghyanartur/django-fobi/blob/stable/examples/simple/settings/bootstrap3_theme_djangocms_2.py>`_.
- `DjangoCMS 3.0.6/3.4.3. settings
  <https://github.com/barseghyanartur/django-fobi/blob/stable/examples/simple/settings/bootstrap3_theme_djangocms.py>`_.

.. code-block:: python

    INSTALLED_APPS = list(INSTALLED_APPS)
    INSTALLED_APPS += [
        'cms',  # DjangoCMS

        'fobi.contrib.apps.djangocms_integration',  # Fobi DjangoCMS app
    ]

Information for developers
~~~~~~~~~~~~~~~~~~~~~~~~~~
Templates for DjangoCMS
#######################
Django-CMS templates are quite specific and in some aspects are not 100%
compatible with built-in themes (due to the fact that DjangoCMS intensively 
makes use of ``django-sekizai`` which isn't used in the generic templates).

That does not anyhow affect the core ``fobi`` and the built-in themes,
although you can't magically reuse built-in ``fobi`` themes with Django-CMS
(as it's done for `FeinCMS page templates
<https://github.com/barseghyanartur/django-fobi/blob/stable/examples/simple/templates/page/base.html>`_).

You would have to make custom page templates from scratch (or based on a
copy of the desired bundled template). See how I did it for all bundled themes
`here
<https://github.com/barseghyanartur/django-fobi/tree/stable/examples/simple/templates/cms_page>`_:

- `Bootstrap 3
  <https://github.com/barseghyanartur/django-fobi/tree/stable/examples/simple/templates/cms_page/bootstrap3>`_
- `Foundation 5
  <https://github.com/barseghyanartur/django-fobi/tree/stable/examples/simple/templates/cms_page/foundation5>`_
- `Simple
  <https://github.com/barseghyanartur/django-fobi/tree/stable/examples/simple/templates/cms_page/simple>`_

Template rendering
##################
The embed DjangoCMS widget is rendered with use of two theme templates:

- ``view_embed_form_entry_ajax_template``: Used for rendering the form.
- ``embed_form_entry_submitted_ajax_template``: Used for rendering the form
  sent event.

Using custom templates for rendering the widget
###############################################
In the widget, you can specify a template which you want to be used for
rendering the form or the form-sent event.

Example:

.. code-block:: python

    FOBI_DJANGOCMS_INTEGRATION_FORM_TEMPLATE_CHOICES = (
        ("yourapp/custom_view_embed_form_v1.html",
         "Custom embed form view template #1"),
        ("yourapp/custom_view_embed_form_v2.html",
         "Custom embed form view template #2"),
    )

Same goes for form-sent templates.

.. code-block:: python

    FOBI_DJANGOCMS_INTEGRATION_SUCCESS_PAGE_TEMPLATE_CHOICES = (
        ("yourapp/custom_embed_form_submitted_v1.html",
         "Custom form-sent template #1"),
        ("yourapp/custom_embed_form_submitted_v2.html",
         "Custom form-sent template #2"),
    )

Registering a template in the ``FORM_TEMPLATE_CHOICES`` makes it available
for all the themes. If you rather want to use different custom templates
for different themes, use the ``FOBI_CUSTOM_THEME_DATA`` as shown in the
example below.

.. code-block:: python

    FOBI_CUSTOM_THEME_DATA = {
        'bootstrap3': {
            'djangocms_integration': {
                'form_template_choices': [
                    ('fobi/bootstrap3_extras/view_embed_form.html',
                     "Custom bootstrap3 embed form view template"),
                ],
                'success_page_template_choices': [
                    ('fobi/bootstrap3_extras/embed_form_submitted.html',
                     "Custom bootstrap3 embed form entry submitted template"),
                ],
            },
        },
        'foundation5': {
            'djangocms_integration': {
                'form_template_choices': [
                    ('fobi/foundation5_extras/view_embed_form.html',
                     "Custom foundation5 embed form view template"),
                ],
                'success_page_template_choices': [
                    ('fobi/foundation5_extras/embed_form_submitted.html',
                     "Custom foundation5 embed form entry submitted template"),
                ],
            },
        },
    }

Usage
~~~~~
The ``fobi.contrib.apps.djangocms_integration.models.FobiFormWidget`` consists
of the following fields:

- Form: The form to be used.
- Form template name: Template to be used to render the embed form.
- Hide form title: If checked, no form title would be shown.
- Form title: Overrides the standard form title.
- Submit button text: Overrides the default submit button text.
- Success page template name: Template to be used to render the embed form-sent
  event.
- Hide success page title: If checked, no form-sent title would be shown.
- Success page title: Overrides the form-sent title.
- Success page text: Overrides the form-sent text.


fobi.contrib.apps.drf_integration
---------------------------------
A ``django-fobi`` integration with ``Django REST framework``.

Supported actions are:

- `LIST`_: List all the forms.
- `OPTIONS`_: Describe the given form.
- `PUT`_: Submit form data.

Live demo
~~~~~~~~~
Live demo is available on Heroku.

- `The core <https://django-fobi.herokuapp.com/>`_
- `Django REST framework integration <https://django-fobi.herokuapp.com/api/>`_

Supported fields
~~~~~~~~~~~~~~~~
The following fields are supported.

Content (presentational form elements)
######################################
Unlike standard fields, ``content`` fields are purely presentational.
You're not supposed to make write actions on them (it won't work). Neither
will they be displayed in the browsable API (list/retrieve actions). However,
they will be listed in the options action call. All content fields are of type
"content".

- content_image
- content_image_url
- content_richtext
- content_text
- content_video

Fields
######
- boolean
- checkbox_select_multiple
- date
- date_drop_down
- datetime
- decimal
- duration
- email
- file
- float
- hidden (in terms of the Django REST framework - a read-only field)
- input (some sort of a copy of ``text`` plugin)
- integer
- ip_address
- null_boolean
- password (some sort of a copy of ``text`` plugin)
- radio
- range_select
- regex
- select
- select_multiple
- select_multiple_with_max
- slider (just a copy of range_select, for compatibility with main package)
- slug
- text
- textarea (some sort of a copy of ``text`` plugin)
- time
- url

Not (yet) supported fields
~~~~~~~~~~~~~~~~~~~~~~~~~~
The following fields are not supported. Those marked with asterisk are planned
to be supported in the upcoming releases.

- select_model_object
- select_mptt_model_object
- select_multiple_model_objects
- select_multiple_mptt_model_objects

Implementation details
~~~~~~~~~~~~~~~~~~~~~~
Each ``django-fobi`` plugin has its' own representative integration plugin
within ``fobi.contrib.aps.drf_integration`` package.

Some of the plugins may seam to have zero-added-value and in fact they are.
For instance, DRF integration ``slider`` plugin is just an exact copy of the
``range_select`` plugin, created in order to provide exactly the same form
fields generated in the API.

You should mention all the plugins you want to use explicitly in the
project settings. Thus, if you have used (included in the ``INSTALLED_APPS``)
the core plugins:

- fobi.contrib.plugins.form_elements.fields.boolean
- fobi.contrib.plugins.form_elements.fields.checkbox_select_multiple
- fobi.contrib.plugins.form_elements.fields.date
- fobi.contrib.plugins.form_elements.fields.date_drop_down
- fobi.contrib.plugins.form_elements.fields.datetime
- fobi.contrib.plugins.form_elements.fields.decimal
- fobi.contrib.plugins.form_elements.fields.duration
- fobi.contrib.plugins.form_elements.fields.email
- fobi.contrib.plugins.form_elements.fields.file
- fobi.contrib.plugins.form_elements.fields.float
- fobi.contrib.plugins.form_elements.fields.hidden
- fobi.contrib.plugins.form_elements.fields.input
- fobi.contrib.plugins.form_elements.fields.integer
- fobi.contrib.plugins.form_elements.fields.ip_address
- fobi.contrib.plugins.form_elements.fields.null_boolean
- fobi.contrib.plugins.form_elements.fields.password
- fobi.contrib.plugins.form_elements.fields.radio
- fobi.contrib.plugins.form_elements.fields.range_select
- fobi.contrib.plugins.form_elements.fields.regex
- fobi.contrib.plugins.form_elements.fields.select
- fobi.contrib.plugins.form_elements.fields.select_multiple
- fobi.contrib.plugins.form_elements.fields.select_multiple_with_max
- fobi.contrib.plugins.form_elements.fields.slider
- fobi.contrib.plugins.form_elements.fields.slug
- fobi.contrib.plugins.form_elements.fields.text
- fobi.contrib.plugins.form_elements.fields.textarea
- fobi.contrib.plugins.form_elements.fields.time
- fobi.contrib.plugins.form_elements.fields.url
- fobi.contrib.plugins.form_elements.content.content_image
- fobi.contrib.plugins.form_elements.content.content_image_url
- fobi.contrib.plugins.form_elements.content.content_richtext
- fobi.contrib.plugins.form_elements.content.content_text
- fobi.contrib.plugins.form_elements.content.content_video
- fobi.contrib.plugins.form_handlers.db_store
- fobi.contrib.plugins.form_handlers.http_repost
- fobi.contrib.plugins.form_handlers.mail

You should include their correspondent Django REST framework implementations
in the ``INSTALLED_APPS`` as well:

- fobi.contrib.apps.drf_integration.form_elements.fields.boolean
- fobi.contrib.apps.drf_integration.form_elements.fields.checkbox_select_multiple
- fobi.contrib.apps.drf_integration.form_elements.fields.date
- fobi.contrib.apps.drf_integration.form_elements.fields.date_drop_down
- fobi.contrib.apps.drf_integration.form_elements.fields.datetime
- fobi.contrib.apps.drf_integration.form_elements.fields.decimal
- fobi.contrib.apps.drf_integration.form_elements.fields.duration
- fobi.contrib.apps.drf_integration.form_elements.fields.email
- fobi.contrib.apps.drf_integration.form_elements.fields.file
- fobi.contrib.apps.drf_integration.form_elements.fields.float
- fobi.contrib.apps.drf_integration.form_elements.fields.hidden
- fobi.contrib.apps.drf_integration.form_elements.fields.input
- fobi.contrib.apps.drf_integration.form_elements.fields.integer
- fobi.contrib.apps.drf_integration.form_elements.fields.ip_address
- fobi.contrib.apps.drf_integration.form_elements.fields.null_boolean
- fobi.contrib.apps.drf_integration.form_elements.fields.password
- fobi.contrib.apps.drf_integration.form_elements.fields.radio
- fobi.contrib.apps.drf_integration.form_elements.fields.range_select
- fobi.contrib.apps.drf_integration.form_elements.fields.regex
- fobi.contrib.apps.drf_integration.form_elements.fields.select
- fobi.contrib.apps.drf_integration.form_elements.fields.select_multiple
- fobi.contrib.apps.drf_integration.form_elements.fields.select_multiple_with_max
- fobi.contrib.apps.drf_integration.form_elements.fields.slider
- fobi.contrib.apps.drf_integration.form_elements.fields.slug
- fobi.contrib.apps.drf_integration.form_elements.fields.text
- fobi.contrib.apps.drf_integration.form_elements.fields.textarea
- fobi.contrib.apps.drf_integration.form_elements.fields.time
- fobi.contrib.apps.drf_integration.form_elements.fields.url
- fobi.contrib.apps.drf_integration.form_elements.content.content_image
- fobi.contrib.apps.drf_integration.form_elements.content.content_image_url
- fobi.contrib.apps.drf_integration.form_elements.content.content_richtext
- fobi.contrib.apps.drf_integration.form_elements.content.content_text
- fobi.contrib.apps.drf_integration.form_elements.content.content_video
- fobi.contrib.apps.drf_integration.form_handlers.db_store
- fobi.contrib.apps.drf_integration.form_handlers.http_repost
- fobi.contrib.apps.drf_integration.form_handlers.mail

Installation
~~~~~~~~~~~~
Versions
########
Was made with ``djangorestframework`` 3.6.2. May work on earlier versions,
although not guaranteed.

See the `requirements file
<https://github.com/barseghyanartur/django-fobi/blob/stable/examples/requirements/djangorestframework.txt>`_.

your_project/settings.py
########################
See the `example settings file
<https://github.com/barseghyanartur/django-fobi/blob/stable/examples/simple/settings_bootstrap3_theme_drf_integration.py>`_.

.. code-block:: python

    INSTALLED_APPS = list(INSTALLED_APPS)
    INSTALLED_APPS += [
        # ...
        # Here should come a list of form element plugins of the core
        # package, followed by the list of form handler plugins of the core
        # package, followed by the list of themes of the core package and
        # all other apps that do matter.
        # ...
        'rest_framework',  # Django REST framework
        'fobi.contrib.apps.drf_integration',  # DRF integration app

        # DRF integration form element plugins - fields
        'fobi.contrib.apps.drf_integration.form_elements.fields.boolean',
        'fobi.contrib.apps.drf_integration.form_elements.fields.checkbox_select_multiple',
        'fobi.contrib.apps.drf_integration.form_elements.fields.date',
        'fobi.contrib.apps.drf_integration.form_elements.fields.datetime',
        'fobi.contrib.apps.drf_integration.form_elements.fields.decimal',
        'fobi.contrib.apps.drf_integration.form_elements.fields.duration',
        'fobi.contrib.apps.drf_integration.form_elements.fields.email',
        'fobi.contrib.apps.drf_integration.form_elements.fields.file',
        'fobi.contrib.apps.drf_integration.form_elements.fields.float',
        'fobi.contrib.apps.drf_integration.form_elements.fields.hidden',
        'fobi.contrib.apps.drf_integration.form_elements.fields.input',
        'fobi.contrib.apps.drf_integration.form_elements.fields.integer',
        'fobi.contrib.apps.drf_integration.form_elements.fields.ip_address',
        'fobi.contrib.apps.drf_integration.form_elements.fields.null_boolean',
        'fobi.contrib.apps.drf_integration.form_elements.fields.password',
        'fobi.contrib.apps.drf_integration.form_elements.fields.radio',
        'fobi.contrib.apps.drf_integration.form_elements.fields.range_select',
        'fobi.contrib.apps.drf_integration.form_elements.fields.regex',
        'fobi.contrib.apps.drf_integration.form_elements.fields.select',
        'fobi.contrib.apps.drf_integration.form_elements.fields.select_multiple',
        'fobi.contrib.apps.drf_integration.form_elements.fields.select_multiple_with_max',
        'fobi.contrib.apps.drf_integration.form_elements.fields.slider',
        'fobi.contrib.apps.drf_integration.form_elements.fields.slug',
        'fobi.contrib.apps.drf_integration.form_elements.fields.text',
        'fobi.contrib.apps.drf_integration.form_elements.fields.textarea',
        'fobi.contrib.apps.drf_integration.form_elements.fields.time',
        'fobi.contrib.apps.drf_integration.form_elements.fields.url',

        # DRF integration form element plugins - presentational
        'fobi.contrib.apps.drf_integration.form_elements.content.content_image',
        'fobi.contrib.apps.drf_integration.form_elements.content.content_image_url',
        'fobi.contrib.apps.drf_integration.form_elements.content.content_richtext',
        'fobi.contrib.apps.drf_integration.form_elements.content.content_text',
        'fobi.contrib.apps.drf_integration.form_elements.content.content_video',

        # DRF integration form handler plugins
        'fobi.contrib.apps.drf_integration.form_handlers.db_store',
        'fobi.contrib.apps.drf_integration.form_handlers.mail',
        'fobi.contrib.apps.drf_integration.form_handlers.http_repost',
        # ...
    ]

your_project/urls.py
####################
Add the following code to the main ``urls.py`` of your project:

.. code-block:: python

    # Conditionally including django-rest-framework integration app
    if 'fobi.contrib.apps.drf_integration' in settings.INSTALLED_APPS:
        from fobi.contrib.apps.drf_integration.urls import fobi_router
        urlpatterns += [
            url(r'^api/', include(fobi_router.urls))
        ]

Usage
~~~~~
If you have followed the steps above precisely, you would be able to access
the API using ``http://localhost:8000/api/fobi-form-entry/``.

Actions/methods supported:

LIST
####
.. code-block:: text

    GET /api/fobi-form-entry/

Lists all the forms available. Anonymous users would see the list of all
public forms. Authenticated users would see their own forms in addition
to the public forms.

OPTIONS
#######
.. code-block:: text

    OPTIONS /api/fobi-form-entry/{FORM_SLUG}/

Lists all field options for the selected form.

See the `test DRF form
<https://django-fobi.herokuapp.com/en/fobi/view/test-drf-form/>`_ and
`same form in DRF integration app
<https://django-fobi.herokuapp.com/api/fobi-form-entry/test-drf-form/>`_ with
most of the fields that do have rich additional metadata.

OPTIONS call produces the following response:

.. code-block:: text

    OPTIONS /api/fobi-form-entry/test-drf-form/
    HTTP 200 OK
    Allow: GET, PUT, PATCH, OPTIONS
    Content-Type: application/json
    Vary: Accept


.. code-block:: python

    {
        "name": "Fobi Form Entry Instance",
        "description": "FormEntry view set.",
        "renders": [
            "application/json",
            "text/html"
        ],
        "parses": [
            "application/json",
            "application/x-www-form-urlencoded",
            "multipart/form-data"
        ],
        "actions": {
            "PUT": {
                "test_integer": {
                    "type": "integer",
                    "required": false,
                    "read_only": false,
                    "label": "Test integer",
                    "min_value": 1,
                    "max_value": 20,
                    "initial": 10
                },
                "test_email": {
                    "type": "email",
                    "required": true,
                    "read_only": false,
                    "label": "Test email",
                    "help_text": "Donec mollis hendrerit risus. Phasellus a "
                                 "est. Nam ipsum risus, rutrum vitae, "
                                 "vestibulum eu, molestie vel, lacus. "
                                 "Praesent nec nisl a purus blandit viverra. "
                                 "Cras id dui.",
                    "max_length": 255,
                    "placeholder": "john@doe.com"
                },
                "test_text": {
                    "type": "string",
                    "required": false,
                    "read_only": false,
                    "label": "Test text",
                    "help_text": "Sed lectus. Phasellus gravida semper "
                                 "nisi. Curabitur at lacus ac velit ornare "
                                 "lobortis. Mauris turpis nunc, blandit et, "
                                 "volutpat molestie, porta ut, ligula. Lorem "
                                 "ipsum dolor sit amet, consectetuer "
                                 "adipiscing elit.",
                    "max_length": 255,
                    "placeholder": "Lorem ipsum dolor sit amet"
                },
                "test_url": {
                    "type": "url",
                    "required": false,
                    "read_only": false,
                    "label": "Test URL",
                    "max_length": 255,
                    "initial": "http://github.com"
                },
                "test_decimal_field": {
                    "type": "decimal",
                    "required": false,
                    "read_only": false,
                    "label": "Test decimal field",
                    "min_value": 1.0,
                    "max_value": 25.0,
                    "initial": 10.0,
                    "placeholder": "3.14",
                    "max_digits": 5,
                    "decimal_places": 2
                },
                "test_float_field": {
                    "type": "float",
                    "required": false,
                    "read_only": false,
                    "label": "Test float field",
                    "min_value": 1.0,
                    "max_value": 10.0,
                    "initial": 3.14
                },
                "test_ip_address": {
                    "type": "string",
                    "required": false,
                    "read_only": false,
                    "label": "Test IP address",
                    "max_length": 255,
                    "placeholder": "127,0.0.1"
                },
                "test_password_field": {
                    "type": "string",
                    "required": false,
                    "read_only": false,
                    "label": "Test password field",
                    "max_length": 255,
                    "placeholder": "your-secret-password"
                },
                "test_regex_field": {
                    "type": "regex",
                    "required": false,
                    "read_only": false,
                    "label": "Test regex field",
                    "max_length": 255,
                    "regex": "^([a-zA-Z])+$"
                },
                "test_slug_field": {
                    "type": "slug",
                    "required": false,
                    "read_only": false,
                    "label": "Test slug field",
                    "max_length": 255,
                    "placeholder": "lorem-ipsum-dolor-sit-amet"
                },
                "test_textarea_field": {
                    "type": "string",
                    "required": false,
                    "read_only": false,
                    "label": "Test textarea field",
                    "placeholder": "Pellentesque habitant morbi tristique."
                },
                "test_input_field": {
                    "type": "string",
                    "required": false,
                    "read_only": true,
                    "label": "Test input field",
                    "max_length": 255,
                    "autofocus": "autofocus",
                    "autocomplete": "on",
                    "disabled": "disabled"
                },
                "content_image_url_b0996b16-9f1c-430d-a6c7-0a722f4c2177": {
                    "type": "content",
                    "required": false,
                    "read_only": true,
                    "initial": "<p><img src=\"http://example.com/image.jpg\" alt=\"n.n.\" width=\"600\"/></p>",
                    "contenttype": "image",
                    "raw_data": {
                        "url": "http://example.com/image.jpg",
                        "alt": "n.n.",
                        "fit_method": "fit_width",
                        "size": "600x600"
                    },
                    "content": "<p><img src=\"http://example.com/image.jpg\" alt=\"n.n.\" width=\"600\"/></p>"
                },
                "content_text_de4d69b2-99e1-479d-8c61-1534dea7c981": {
                    "type": "content",
                    "required": false,
                    "read_only": true,
                    "initial": "<p>Pellentesque posuere. Quisque id mi. "
                               "Duis arcu tortor, suscipit eget, imperdiet "
                               "nec, imperdiet iaculis, ipsum. Phasellus a "
                               "est. In turpis.</p>",
                    "contenttype": "text",
                    "raw_data": {
                        "text": "Pellentesque posuere. Quisque id mi. Duis "
                                "arcu tortor, suscipit eget, imperdiet nec, "
                                "imperdiet iaculis, ipsum. Phasellus a est. "
                                "In turpis."
                    },
                    "content": "<p>Pellentesque posuere. Quisque id mi. Duis "
                               "arcu tortor, suscipit eget, imperdiet nec, "
                               "imperdiet iaculis, ipsum. Phasellus a est. "
                               "In turpis.</p>"
                },
                "content_video_f4799aca-9a0b-4f1a-8069-dda611858ef4": {
                    "type": "content",
                    "required": false,
                    "read_only": true,
                    "initial": "<iframe src=\"//www.youtube.com/embed/8GVIui0JK0M\" width=\"500\" height=\"400\" frameborder=\"0\" allowfullscreen></iframe>",
                    "contenttype": "video",
                    "raw_data": {
                        "title": "Delusional Insanity - To far beyond...",
                        "url": "https://www.youtube.com/watch?v=8GVIui0JK0M&t=1s",
                        "size": "500x400"
                    },
                    "content": "<iframe src=\"//www.youtube.com/embed/8GVIui0JK0M\" width=\"500\" height=\"400\" frameborder=\"0\" allowfullscreen></iframe>"
                }
            }
        }
    }

**Some insights:**

Meta-data is passed to the ``DRFIntegrationFormElementPluginProcessor`` as
``field_metadata`` argument, which is supposed to be a dict.

- `Example 1: content_image plugin
  <https://github.com/barseghyanartur/django-fobi/blob/master/src/fobi/contrib/apps/drf_integration/form_elements/content/content_image/base.py#L54>`_

- `Example 2: decimal plugin
  <https://github.com/barseghyanartur/django-fobi/blob/master/src/fobi/contrib/apps/drf_integration/form_elements/fields/decimal/base.py#L86>`_

- `Example 3: text plugin
  <https://github.com/barseghyanartur/django-fobi/blob/master/src/fobi/contrib/apps/drf_integration/form_elements/fields/text/base.py#L55>`_

Private forms would be only visible to authenticated users.

PUT
###
.. code-block:: text

    PUT /api/fobi-form-entry/{FORM_SLUG}/

    {DATA}

Callbacks
~~~~~~~~~
Callbacks work just the same way the core callbacks work.

fobi_form_callbacks.py
######################
.. code-block:: python

    from fobi.base import (
        integration_form_callback_registry,
        IntegrationFormCallback,
    )

    from fobi.constants import (
        CALLBACK_BEFORE_FORM_VALIDATION,
        CALLBACK_FORM_INVALID,
        CALLBACK_FORM_VALID,
        CALLBACK_FORM_VALID_AFTER_FORM_HANDLERS,
        CALLBACK_FORM_VALID_BEFORE_SUBMIT_PLUGIN_FORM_DATA,
    )

    from fobi.contrib.apps.drf_integration import UID as INTEGRATE_WITH


    class DRFSaveAsFooItem(IntegrationFormCallback):
        """Save the form as a foo item, if certain conditions are met."""

        stage = CALLBACK_FORM_VALID
        integrate_with = INTEGRATE_WITH

        def callback(self, form_entry, request, **kwargs):
            """Custom callback login comes here."""
            logger.debug("Great! Your form is valid!")


    class DRFDummyInvalidCallback(IntegrationFormCallback):
        """Saves the form as a foo item, if certain conditions are met."""

        stage = CALLBACK_FORM_INVALID
        integrate_with = INTEGRATE_WITH

        def callback(self, form_entry, request, **kwargs):
            """Custom callback login comes here."""
            logger.debug("Damn! You've made a mistake, boy!")

Testing
~~~~~~~
To test Django REST framework integration package only, run the following
command:

.. code-block:: sh

    ./runtests.py src/fobi/tests/test_drf_integration.py

or use plain Django tests:

.. code-block:: sh

    ./manage.py test fobi.tests.test_drf_integration --settings=settings.test

Limitations
~~~~~~~~~~~
Certain fields are not available yet (relational fields).


Form elements
-------------


Content form element
~~~~~~~~~~~~~~~~~~~~
Presentational form elements for ``drf_integration``.


fobi.contrib.apps.drf_integration.form_elements.content.content_image
#####################################################################
A ``django-fobi`` ContentImage plugin for integration with
``Django REST framework``. Makes use of the
``fobi.contrib.apps.drf_integration.fields.ContentImage``.

Installation
^^^^^^^^^^^^
(1) Add ``fobi.contrib.apps.drf_integration.form_elements.content.content_image``
    to the ``INSTALLED_APPS`` in your ``settings.py``.

    .. code-block:: python

        INSTALLED_APPS = (
            # ...
            'fobi.contrib.apps.drf_integration.form_elements.content.content_image',
            # ...
        )

(2) In the terminal type:

    .. code-block:: sh

        ./manage.py fobi_sync_plugins

(3) Assign appropriate permissions to the target users/groups to be using
    the plugin if ``FOBI_RESTRICT_PLUGIN_ACCESS`` is set to True.

Usage
^^^^^
Unlike standard fields, ``ContentImage`` field is purely presentational.
You're not supposed to make write actions on it (it won't work). Neither
will it be displayed in the browsable API (list/retrieve actions). However,
it will be listed in the options action call.

**Sample JSON response fragment**

.. code-block:: javascript

    "actions": {
        "PUT": {
            // ...
            "content_image_89c8c319-195b-487a-a44d-f59ef14a5d44": {
                "type": "content",
                "required": false,
                "read_only": true,
                "contenttype": "image",
                "content": "\n<p>\n\n\n\n\n<img src=\"/media/fobi_plugins/content_image/test-image-thumbnail.jpg\" alt=\"Lorem ipsum\"/>\n\n\n</p>\n",
                "raw": {
                    "file": "/media/fobi_plugins/content_image/test-image.jpg",
                    "alt": "Lorem ipsum",
                    "fit_method": "center",
                    "size": "500x500"
                }
            },
            // ...
        }
    }

**JSON response fragment explained**

- ``type`` (str): Set to "content" for all presentational form elements.
- ``contenttype`` (str): Set to "image" for ``ContentImage`` field.
- ``content`` (str): Representation of the content. Rendered partial HTML.
- ``raw`` (json dict): Raw attributes of the ``ContentImage`` plugin. Contains
  "file", "alt", "fit_method" and "size" attributes.


fobi.contrib.apps.drf_integration.form_elements.content.content_image_url
#########################################################################
A ``django-fobi`` ContentImageURL plugin for integration with
``Django REST framework``. Makes use of the
``fobi.contrib.apps.drf_integration.fields.ContentImage``.

Installation
^^^^^^^^^^^^
(1) Add ``fobi.contrib.apps.drf_integration.form_elements.content.content_image_url``
    to the ``INSTALLED_APPS`` in your ``settings.py``.

    .. code-block:: python

        INSTALLED_APPS = (
            # ...
            'fobi.contrib.apps.drf_integration.form_elements.content.content_image_url',
            # ...
        )

(2) In the terminal type:

    .. code-block:: sh

        ./manage.py fobi_sync_plugins

(3) Assign appropriate permissions to the target users/groups to be using
    the plugin if ``FOBI_RESTRICT_PLUGIN_ACCESS`` is set to True.

Usage
^^^^^
Unlike standard fields, ``ContentImageURL`` field is purely presentational.
You're not supposed to make write actions on it (it won't work). Neither
will it be displayed in the browsable API (list/retrieve actions). However,
it will be listed in the options action call.

**Sample JSON response fragment**

.. code-block:: javascript

    "actions": {
        "PUT": {
            // ...
            "content_image_89c8c319-195b-487a-a44d-f59ef14a5d44": {
                "type": "content",
                "required": false,
                "read_only": true,
                "contenttype": "image",
                "content": "\n<p>\n\n\n\n\n<img src=\"http://example.com/media/test-image.jpg\" alt=\"Lorem ipsum\"/>\n\n\n</p>\n",
                "raw": {
                    "url": "http://example.com/media/test-image.jpg",
                    "alt": "Lorem ipsum",
                    "fit_method": "fit_width",
                    "size": "500x500"
                }
            },
            // ...
        }
    }

**JSON response fragment explained**

- ``type`` (str): Set to "content" for all presentational form elements.
- ``contenttype`` (str): Set to "image" for ``ContentImageURL`` field.
- ``content`` (str): Representation of the content. Rendered partial HTML.
- ``raw`` (json dict): Raw attributes of the ``ContentImageURL`` plugin.
  Contains "url", "alt", "fit_method" and "size" attributes.


fobi.contrib.apps.drf_integration.form_elements.content.content_richtext
########################################################################
A ``django-fobi`` ContentRichText plugin for integration with
``Django REST framework``. Makes use of the
``fobi.contrib.apps.drf_integration.fields.ContentRichText``.

Installation
^^^^^^^^^^^^
(1) Add ``fobi.contrib.apps.drf_integration.form_elements.content.content_richtext``
    to the ``INSTALLED_APPS`` in your ``settings.py``.

    .. code-block:: python

        INSTALLED_APPS = (
            # ...
            'fobi.contrib.apps.drf_integration.form_elements.content.content_richtext',
            # ...
        )

(2) In the terminal type:

    .. code-block:: sh

        ./manage.py fobi_sync_plugins

(3) Assign appropriate permissions to the target users/groups to be using
    the plugin if ``FOBI_RESTRICT_PLUGIN_ACCESS`` is set to True.

Usage
^^^^^
Unlike standard fields, ``ContentText`` field is purely presentational.
You're not supposed to make write actions on it (it won't work). Neither
will it be displayed in the browsable API (list/retrieve actions). However,
it will be listed in the options action call.

**Sample JSON response fragment**

.. code-block:: javascript

    "actions": {
        "PUT": {
            // ...
            "content_text_89c8c319-195b-487a-a44d-f59ef14a5d44": {
                "type": "content",
                "required": false,
                "read_only": true,
                "contenttype": "text",
                "content": "\n<p>\n\nLorem ipsum dolor sit amet.\n\n\n</p>\n",
                "raw": {
                    "text": "Lorem ipsum dolor sit amet."
                }
            },
            // ...
        }
    }

**JSON response fragment explained**

- ``type`` (str): Set to "content" for all presentational form elements.
- ``contenttype`` (str): Set to "text" for ``ContentText`` field.
- ``content`` (str): Representation of the content. Rendered partial HTML.
- ``raw`` (json dict): Raw attributes of the ``ContentText`` plugin. Contains
  "text" attribute.


fobi.contrib.apps.drf_integration.form_elements.content.content_text
####################################################################
A ``django-fobi`` ContentText plugin for integration with
``Django REST framework``. Makes use of the
``fobi.contrib.apps.drf_integration.fields.ContentText``.

Installation
^^^^^^^^^^^^
(1) Add ``fobi.contrib.apps.drf_integration.form_elements.content.content_text``
    to the ``INSTALLED_APPS`` in your ``settings.py``.

    .. code-block:: python

        INSTALLED_APPS = (
            # ...
            'fobi.contrib.apps.drf_integration.form_elements.content.content_text',
            # ...
        )

(2) In the terminal type:

    .. code-block:: sh

        ./manage.py fobi_sync_plugins

(3) Assign appropriate permissions to the target users/groups to be using
    the plugin if ``FOBI_RESTRICT_PLUGIN_ACCESS`` is set to True.

Usage
^^^^^
Unlike standard fields, ``ContentText`` field is purely presentational.
You're not supposed to make write actions on it (it won't work). Neither
will it be displayed in the browsable API (list/retrieve actions). However,
it will be listed in the options action call.

**Sample JSON response fragment**

.. code-block:: javascript

    "actions": {
        "PUT": {
            // ...
            "content_text_89c8c319-195b-487a-a44d-f59ef14a5d44": {
                "type": "content",
                "required": false,
                "read_only": true,
                "contenttype": "text",
                "content": "\n<p>\n\nLorem ipsum dolor sit amet.\n\n\n</p>\n",
                "raw": {
                    "text": "Lorem ipsum dolor sit amet."
                }
            },
            // ...
        }
    }

**JSON response fragment explained**

- ``type`` (str): Set to "content" for all presentational form elements.
- ``contenttype`` (str): Set to "text" for ``ContentText`` field.
- ``content`` (str): Representation of the content. Rendered partial HTML.
- ``raw`` (json dict): Raw attributes of the ``ContentText`` plugin. Contains
  "text" attribute.


fobi.contrib.apps.drf_integration.form_elements.content.content_video
#####################################################################
A ``django-fobi`` ContentVideo plugin for integration with
``Django REST framework``. Makes use of the
``fobi.contrib.apps.drf_integration.fields.ContentVideo``.

Installation
^^^^^^^^^^^^
(1) Add ``fobi.contrib.apps.drf_integration.form_elements.content.content_video``
    to the ``INSTALLED_APPS`` in your ``settings.py``.

    .. code-block:: python

        INSTALLED_APPS = (
            # ...
            'fobi.contrib.apps.drf_integration.form_elements.content.content_video',
            # ...
        )

(2) In the terminal type:

    .. code-block:: sh

        ./manage.py fobi_sync_plugins

(3) Assign appropriate permissions to the target users/groups to be using
    the plugin if ``FOBI_RESTRICT_PLUGIN_ACCESS`` is set to True.

Usage
^^^^^
Unlike standard fields, ``ContentVideo`` field is purely presentational.
You're not supposed to make write actions on it (it won't work). Neither
will it be displayed in the browsable API (list/retrieve actions). However,
it will be listed in the options action call.

**Sample JSON response fragment**

.. code-block:: javascript

    "actions": {
        "PUT": {
            // ...
            "content_video_41a6b951-e6f9-4f08-ada6-3b109aa9a72f": {
                "type": "content",
                "required": false,
                "read_only": true,
                "contenttype": "video",
                "content": "\n<iframe src=\"//www.youtube.com/embed/3P1qcVcs4Ik\" width=\"500\" height=\"400\" frameborder=\"0\" allowfullscreen></iframe>\n",
                "raw": {
                    "title": "Cras risus ipsum faucibus",
                    "url": "https://www.youtube.com/watch?v=3P1qcVcs4Ik",
                    "size": "500x400"
                }
            },
            // ...
        }
    }

**JSON response fragment explained**

- ``type`` (str): Set to "content" for all presentational form elements.
- ``contenttype`` (str): Set to "video" for ``ContentVideo`` field.
- ``content`` (str): Representation of the content. Rendered partial HTML.
- ``raw`` (json dict): Raw attributes of the ``ContentVideo`` plugin. Contains
  "title", "url" and "size" attributes.


Fields
~~~~~~
Form fields for ``drf_integration``.


fobi.contrib.apps.drf_integration.form_elements.fields.boolean
##############################################################
A ``django-fobi`` BooleanField plugin for integration with
``Django REST framework``. Makes use of the
``rest_framework.fields.BooleanField``.

Installation
^^^^^^^^^^^^
(1) Add ``fobi.contrib.apps.drf_integration.form_elements.fields.boolean`` to
    the ``INSTALLED_APPS`` in your ``settings.py``.

    .. code-block:: python

        INSTALLED_APPS = (
            # ...
            'fobi.contrib.apps.drf_integration.form_elements.fields.boolean',
            # ...
        )

(2) In the terminal type:

    .. code-block:: sh

        ./manage.py fobi_sync_plugins

(3) Assign appropriate permissions to the target users/groups to be using
    the plugin if ``FOBI_RESTRICT_PLUGIN_ACCESS`` is set to True.


fobi.contrib.apps.drf_integration.form_elements.fields.checkbox_select_multiple
###############################################################################
A ``django-fobi`` CharField plugin for integration with
``Django REST framework``. Makes use of the
``rest_framework.fields.MultipleChoiceField``.

Installation
^^^^^^^^^^^^
(1) Add ``fobi.contrib.apps.drf_integration.form_elements.fields.checkbox_select_multiple``
    to the ``INSTALLED_APPS`` in your ``settings.py``.

    .. code-block:: python

        INSTALLED_APPS = (
            # ...
            'fobi.contrib.apps.drf_integration.form_elements.fields.checkbox_select_multiple',
            # ...
        )

(2) In the terminal type:

    .. code-block:: sh

        ./manage.py fobi_sync_plugins

(3) Assign appropriate permissions to the target users/groups to be using
    the plugin if ``FOBI_RESTRICT_PLUGIN_ACCESS`` is set to True.


fobi.contrib.apps.drf_integration.form_elements.fields.date
###########################################################
A ``django-fobi`` DateField plugin for integration with
``Django REST framework``. Makes use of the
``rest_framework.fields.DateField``.

Installation
^^^^^^^^^^^^
(1) Add ``fobi.contrib.apps.drf_integration.form_elements.fields.date`` to the
    ``INSTALLED_APPS`` in your ``settings.py``.

    .. code-block:: python

        INSTALLED_APPS = (
            # ...
            'fobi.contrib.apps.drf_integration.form_elements.fields.date',
            # ...
        )

(2) In the terminal type:

    .. code-block:: sh

        ./manage.py fobi_sync_plugins

(3) Assign appropriate permissions to the target users/groups to be using
    the plugin if ``FOBI_RESTRICT_PLUGIN_ACCESS`` is set to True.


fobi.contrib.apps.drf_integration.form_elements.fields.date_drop_down
#####################################################################
A ``django-fobi`` DateField plugin for integration with
``Django REST framework``. Makes use of the
``rest_framework.fields.DateField``.

This plugin has been made primarily for compatibility with ``date_drop_down``
plugin of the core package.

Installation
^^^^^^^^^^^^
(1) Add ``fobi.contrib.apps.drf_integration.form_elements.fields.date_drop_down``
    to the ``INSTALLED_APPS`` in your ``settings.py``.

    .. code-block:: python

        INSTALLED_APPS = (
            # ...
            'fobi.contrib.apps.drf_integration.form_elements.fields.date_drop_down',
            # ...
        )

(2) In the terminal type:

    .. code-block:: sh

        ./manage.py fobi_sync_plugins

(3) Assign appropriate permissions to the target users/groups to be using
    the plugin if ``FOBI_RESTRICT_PLUGIN_ACCESS`` is set to True.


fobi.contrib.apps.drf_integration.form_elements.fields.datetime
###############################################################
A ``django-fobi`` DateField plugin for integration with
``Django REST framework``. Makes use of the
``rest_framework.fields.DateTimeField``.

Installation
^^^^^^^^^^^^
(1) Add ``fobi.contrib.apps.drf_integration.form_elements.fields.datetime`` to
    the ``INSTALLED_APPS`` in your ``settings.py``.

    .. code-block:: python

        INSTALLED_APPS = (
            # ...
            'fobi.contrib.apps.drf_integration.form_elements.fields.datetime',
            # ...
        )

(2) In the terminal type:

    .. code-block:: sh

        ./manage.py fobi_sync_plugins

(3) Assign appropriate permissions to the target users/groups to be using
    the plugin if ``FOBI_RESTRICT_PLUGIN_ACCESS`` is set to True.


fobi.contrib.apps.drf_integration.form_elements.fields.decimal
##############################################################
A ``django-fobi`` DecimalField plugin for integration with
``Django REST framework``. Makes use of the
``rest_framework.fields.DecimalField``.

Installation
^^^^^^^^^^^^
(1) Add ``fobi.contrib.apps.drf_integration.form_elements.fields.decimal`` to
    the ``INSTALLED_APPS`` in your ``settings.py``.

    .. code-block:: python

        INSTALLED_APPS = (
            # ...
            'fobi.contrib.apps.drf_integration.form_elements.fields.decimal',
            # ...
        )

(2) In the terminal type:

    .. code-block:: sh

        ./manage.py fobi_sync_plugins

(3) Assign appropriate permissions to the target users/groups to be using
    the plugin if ``FOBI_RESTRICT_PLUGIN_ACCESS`` is set to True.


fobi.contrib.apps.drf_integration.form_elements.fields.email
############################################################
A ``django-fobi`` EmailField plugin for integration with
``Django REST framework``. Makes use of the
``rest_framework.fields.EmailField``.

Installation
^^^^^^^^^^^^
(1) Add ``fobi.contrib.apps.drf_integration.form_elements.fields.email`` to
    the ``INSTALLED_APPS`` in your ``settings.py``.

    .. code-block:: python

        INSTALLED_APPS = (
            # ...
            'fobi.contrib.apps.drf_integration.form_elements.fields.email',
            # ...
        )

(2) In the terminal type:

    .. code-block:: sh

        ./manage.py fobi_sync_plugins

(3) Assign appropriate permissions to the target users/groups to be using
    the plugin if ``FOBI_RESTRICT_PLUGIN_ACCESS`` is set to True.


fobi.contrib.apps.drf_integration.form_elements.fields.file
###########################################################
A ``django-fobi`` FileField plugin for integration with
``Django REST framework``. Makes use of the
``rest_framework.fields.FileField``.

Installation
^^^^^^^^^^^^
(1) Add ``fobi.contrib.apps.drf_integration.form_elements.fields.file`` to
    the ``INSTALLED_APPS`` in your ``settings.py``.

    .. code-block:: python

        INSTALLED_APPS = (
            # ...
            'fobi.contrib.apps.drf_integration.form_elements.fields.file',
            # ...
        )

(2) In the terminal type:

    .. code-block:: sh

        ./manage.py fobi_sync_plugins

(3) Assign appropriate permissions to the target users/groups to be using
    the plugin if ``FOBI_RESTRICT_PLUGIN_ACCESS`` is set to True.


fobi.contrib.apps.drf_integration.form_elements.fields.float
############################################################
A ``django-fobi`` FloatField plugin for integration with
``Django REST framework``. Makes use of the
``rest_framework.fields.FloatField``.

Installation
^^^^^^^^^^^^
(1) Add ``fobi.contrib.apps.drf_integration.form_elements.fields.float`` to
    the ``INSTALLED_APPS`` in your ``settings.py``.

    .. code-block:: python

        INSTALLED_APPS = (
            # ...
            'fobi.contrib.apps.drf_integration.form_elements.fields.float',
            # ...
        )

(2) In the terminal type:

    .. code-block:: sh

        ./manage.py fobi_sync_plugins

(3) Assign appropriate permissions to the target users/groups to be using
    the plugin if ``FOBI_RESTRICT_PLUGIN_ACCESS`` is set to True.


fobi.contrib.apps.drf_integration.form_elements.fields.hidden
#############################################################
A ``django-fobi`` HiddenField plugin for integration with
``Django REST framework``. Makes use of the
``rest_framework.fields.HiddenField``.

Note, that in terms of the Django REST framework it is a read-only field.
Any values posted along won't be saved. Initial value would.

Installation
^^^^^^^^^^^^
(1) Add ``fobi.contrib.apps.drf_integration.form_elements.fields.hidden`` to
    the ``INSTALLED_APPS`` in your ``settings.py``.

    .. code-block:: python

        INSTALLED_APPS = (
            # ...
            'fobi.contrib.apps.drf_integration.form_elements.fields.hidden',
            # ...
        )

(2) In the terminal type:

    .. code-block:: sh

        ./manage.py fobi_sync_plugins

(3) Assign appropriate permissions to the target users/groups to be using
    the plugin if ``FOBI_RESTRICT_PLUGIN_ACCESS`` is set to True.


fobi.contrib.apps.drf_integration.form_elements.fields.input
############################################################
A ``django-fobi`` CharField plugin for integration with
``Django REST framework``. Makes use of the
``rest_framework.fields.CharField``.

Installation
^^^^^^^^^^^^
(1) Add ``fobi.contrib.apps.drf_integration.form_elements.fields.input`` to
    the ``INSTALLED_APPS`` in your ``settings.py``.

    .. code-block:: python

        INSTALLED_APPS = (
            # ...
            'fobi.contrib.apps.drf_integration.form_elements.fields.input',
            # ...
        )

(2) In the terminal type:

    .. code-block:: sh

        ./manage.py fobi_sync_plugins

(3) Assign appropriate permissions to the target users/groups to be using
    the plugin if ``FOBI_RESTRICT_PLUGIN_ACCESS`` is set to True.


fobi.contrib.apps.drf_integration.form_elements.fields.integer
##############################################################
A ``django-fobi`` IntegerField plugin for integration with
``Django REST framework``. Makes use of the
``rest_framework.fields.IntegerField``.

Installation
^^^^^^^^^^^^
(1) Add ``fobi.contrib.apps.drf_integration.form_elements.fields.integer`` to
    the ``INSTALLED_APPS`` in your ``settings.py``.

    .. code-block:: python

        INSTALLED_APPS = (
            # ...
            'fobi.contrib.apps.drf_integration.form_elements.fields.integer',
            # ...
        )

(2) In the terminal type:

    .. code-block:: sh

        ./manage.py fobi_sync_plugins

(3) Assign appropriate permissions to the target users/groups to be using
    the plugin if ``FOBI_RESTRICT_PLUGIN_ACCESS`` is set to True.


fobi.contrib.apps.drf_integration.form_elements.fields.ip_address
#################################################################
A ``django-fobi`` IPAddressField plugin for integration with
``Django REST framework``. Makes use of the
``rest_framework.fields.IPAddressField``.

Installation
^^^^^^^^^^^^
(1) Add ``fobi.contrib.apps.drf_integration.form_elements.fields.ip_address`` to
    the ``INSTALLED_APPS`` in your ``settings.py``.

    .. code-block:: python

        INSTALLED_APPS = (
            # ...
            'fobi.contrib.apps.drf_integration.form_elements.fields.ip_address',
            # ...
        )

(2) In the terminal type:

    .. code-block:: sh

        ./manage.py fobi_sync_plugins

(3) Assign appropriate permissions to the target users/groups to be using
    the plugin if ``FOBI_RESTRICT_PLUGIN_ACCESS`` is set to True.


fobi.contrib.apps.drf_integration.form_elements.fields.null_boolean
###################################################################
A ``django-fobi`` NullBooleanField plugin for integration with
``Django REST framework``. Makes use of the
``rest_framework.fields.NullBooleanField``.

Installation
^^^^^^^^^^^^
(1) Add ``fobi.contrib.apps.drf_integration.form_elements.fields.null_boolean``
    to the ``INSTALLED_APPS`` in your ``settings.py``.

    .. code-block:: python

        INSTALLED_APPS = (
            # ...
            'fobi.contrib.apps.drf_integration.form_elements.fields.null_boolean',
            # ...
        )

(2) In the terminal type:

    .. code-block:: sh

        ./manage.py fobi_sync_plugins

(3) Assign appropriate permissions to the target users/groups to be using
    the plugin if ``FOBI_RESTRICT_PLUGIN_ACCESS`` is set to True.


fobi.contrib.apps.drf_integration.form_elements.fields.password
###############################################################
A ``django-fobi`` CharField plugin for integration with
``Django REST framework``. Makes use of the
``rest_framework.fields.CharField``.

Installation
^^^^^^^^^^^^
(1) Add ``fobi.contrib.apps.drf_integration.form_elements.fields.password`` to
    the ``INSTALLED_APPS`` in your ``settings.py``.

    .. code-block:: python

        INSTALLED_APPS = (
            # ...
            'fobi.contrib.apps.drf_integration.form_elements.fields.password',
            # ...
        )

(2) In the terminal type:

    .. code-block:: sh

        ./manage.py fobi_sync_plugins

(3) Assign appropriate permissions to the target users/groups to be using
    the plugin if ``FOBI_RESTRICT_PLUGIN_ACCESS`` is set to True.


fobi.contrib.apps.drf_integration.form_elements.fields.radio
############################################################
A ``django-fobi`` CharField plugin for integration with
``Django REST framework``. Makes use of the
``rest_framework.fields.ChoiceField``.

Installation
^^^^^^^^^^^^
(1) Add ``fobi.contrib.apps.drf_integration.form_elements.fields.radio`` to
    the ``INSTALLED_APPS`` in your ``settings.py``.

    .. code-block:: python

        INSTALLED_APPS = (
            # ...
            'fobi.contrib.apps.drf_integration.form_elements.fields.radio',
            # ...
        )

(2) In the terminal type:

    .. code-block:: sh

        ./manage.py fobi_sync_plugins

(3) Assign appropriate permissions to the target users/groups to be using
    the plugin if ``FOBI_RESTRICT_PLUGIN_ACCESS`` is set to True.


fobi.contrib.apps.drf_integration.form_elements.fields.range_select
###################################################################
A ``django-fobi`` ChoiceField plugin for integration with
``Django REST framework``. Makes use of the
``rest_framework.fields.ChoiceField``.

Installation
^^^^^^^^^^^^
(1) Add ``fobi.contrib.apps.drf_integration.form_elements.fields.range_select``
    to the ``INSTALLED_APPS`` in your ``settings.py``.

    .. code-block:: python

        INSTALLED_APPS = (
            # ...
            'fobi.contrib.apps.drf_integration.form_elements.fields.range_select',
            # ...
        )

(2) In the terminal type:

    .. code-block:: sh

        ./manage.py fobi_sync_plugins

(3) Assign appropriate permissions to the target users/groups to be using
    the plugin if ``FOBI_RESTRICT_PLUGIN_ACCESS`` is set to True.


fobi.contrib.apps.drf_integration.form_elements.fields.regex
############################################################
A ``django-fobi`` RegexField plugin for integration with
``Django REST framework``. Makes use of the
``rest_framework.fields.RegexField``.

Installation
^^^^^^^^^^^^
1. Add ``fobi.contrib.apps.drf_integration.form_elements.fields.regex`` to
   the ``INSTALLED_APPS`` in your ``settings.py``.

.. code-block:: python

    INSTALLED_APPS = (
        # ...
        'fobi.contrib.apps.drf_integration.form_elements.fields.regex',
        # ...
    )

2. In the terminal type:

.. code-block:: sh

    ./manage.py fobi_sync_plugins

3. Assign appropriate permissions to the target users/groups to be using
   the plugin if ``FOBI_RESTRICT_PLUGIN_ACCESS`` is set to True.


fobi.contrib.apps.drf_integration.form_elements.fields.select
#############################################################
A ``django-fobi`` ChoiceField plugin for integration with
``Django REST framework``. Makes use of the
``rest_framework.fields.ChoiceField``.

Installation
^^^^^^^^^^^^
(1) Add ``fobi.contrib.apps.drf_integration.form_elements.fields.select``
    to the ``INSTALLED_APPS`` in your ``settings.py``.

    .. code-block:: python

        INSTALLED_APPS = (
            # ...
            'fobi.contrib.apps.drf_integration.form_elements.fields.select',
            # ...
        )

(2) In the terminal type:

    .. code-block:: sh

        ./manage.py fobi_sync_plugins

(3) Assign appropriate permissions to the target users/groups to be using
    the plugin if ``FOBI_RESTRICT_PLUGIN_ACCESS`` is set to True.


fobi.contrib.apps.drf_integration.form_elements.fields.select_multiple
######################################################################
A ``django-fobi`` CharField plugin for integration with
``Django REST framework``. Makes use of the
``rest_framework.fields.MultipleChoiceField``.

Installation
^^^^^^^^^^^^
(1) Add ``fobi.contrib.apps.drf_integration.form_elements.fields.select_multiple``
    to the ``INSTALLED_APPS`` in your ``settings.py``.

    .. code-block:: python

        INSTALLED_APPS = (
            # ...
            'fobi.contrib.apps.drf_integration.form_elements.fields.select_multiple',
            # ...
        )

(2) In the terminal type:

    .. code-block:: sh

        ./manage.py fobi_sync_plugins

(3) Assign appropriate permissions to the target users/groups to be using
    the plugin if ``FOBI_RESTRICT_PLUGIN_ACCESS`` is set to True.


fobi.contrib.apps.drf_integration.form_elements.fields.select_multiple
######################################################################
A ``django-fobi`` CharField plugin for integration with
``Django REST framework``. Makes use of the
``rest_framework.fields.MultipleChoiceField``.

Installation
^^^^^^^^^^^^
(1) Add ``fobi.contrib.apps.drf_integration.form_elements.fields.select_multiple``
    to the ``INSTALLED_APPS`` in your ``settings.py``.

    .. code-block:: python

        INSTALLED_APPS = (
            # ...
            'fobi.contrib.apps.drf_integration.form_elements.fields.select_multiple',
            # ...
        )

(2) In the terminal type:

    .. code-block:: sh

        ./manage.py fobi_sync_plugins

(3) Assign appropriate permissions to the target users/groups to be using
    the plugin if ``FOBI_RESTRICT_PLUGIN_ACCESS`` is set to True.


fobi.contrib.apps.drf_integration.form_elements.fields.slider
#############################################################
A ``django-fobi`` ChoiceField plugin for integration with
``Django REST framework``. Makes use of the
``rest_framework.fields.ChoiceField``.

Installation
^^^^^^^^^^^^
(1) Add ``fobi.contrib.apps.drf_integration.form_elements.fields.slider``
    to the ``INSTALLED_APPS`` in your ``settings.py``.

    .. code-block:: python

        INSTALLED_APPS = (
            # ...
            'fobi.contrib.apps.drf_integration.form_elements.fields.slider',
            # ...
        )

(2) In the terminal type:

    .. code-block:: sh

        ./manage.py fobi_sync_plugins

(3) Assign appropriate permissions to the target users/groups to be using
    the plugin if ``FOBI_RESTRICT_PLUGIN_ACCESS`` is set to True.


fobi.contrib.apps.drf_integration.form_elements.fields.slug
###########################################################
A ``django-fobi`` SlugField plugin for integration with
``Django REST framework``. Makes use of the
``rest_framework.fields.SlugField``.

Installation
^^^^^^^^^^^^
(1) Add ``fobi.contrib.apps.drf_integration.form_elements.fields.slug`` to
    the ``INSTALLED_APPS`` in your ``settings.py``.

    .. code-block:: python

        INSTALLED_APPS = (
            # ...
            'fobi.contrib.apps.drf_integration.form_elements.fields.slug',
            # ...
        )

(2) In the terminal type:

    .. code-block:: sh

        ./manage.py fobi_sync_plugins

(3) Assign appropriate permissions to the target users/groups to be using
    the plugin if ``FOBI_RESTRICT_PLUGIN_ACCESS`` is set to True.


fobi.contrib.apps.drf_integration.form_elements.fields.text
###########################################################
A ``django-fobi`` CharField plugin for integration with
``Django REST framework``. Makes use of the
``rest_framework.fields.CharField``.

Installation
^^^^^^^^^^^^
(1) Add ``fobi.contrib.apps.drf_integration.form_elements.fields.text`` to
    the ``INSTALLED_APPS`` in your ``settings.py``.

    .. code-block:: python

        INSTALLED_APPS = (
            # ...
            'fobi.contrib.apps.drf_integration.form_elements.fields.text',
            # ...
        )

(2) In the terminal type:

    .. code-block:: sh

        ./manage.py fobi_sync_plugins

(3) Assign appropriate permissions to the target users/groups to be using
    the plugin if ``FOBI_RESTRICT_PLUGIN_ACCESS`` is set to True.


fobi.contrib.apps.drf_integration.form_elements.fields.textarea
###############################################################
A ``django-fobi`` CharField plugin for integration with
``Django REST framework``. Makes use of the
``rest_framework.fields.CharField``.

Installation
^^^^^^^^^^^^
(1) Add ``fobi.contrib.apps.drf_integration.form_elements.fields.textarea`` to
    the ``INSTALLED_APPS`` in your ``settings.py``.

    .. code-block:: python

        INSTALLED_APPS = (
            # ...
            'fobi.contrib.apps.drf_integration.form_elements.fields.textarea',
            # ...
        )

(2) In the terminal type:

    .. code-block:: sh

        ./manage.py fobi_sync_plugins

(3) Assign appropriate permissions to the target users/groups to be using
    the plugin if ``FOBI_RESTRICT_PLUGIN_ACCESS`` is set to True.


fobi.contrib.apps.drf_integration.form_elements.fields.time
###########################################################
A ``django-fobi`` TimeField plugin for integration with
``Django REST framework``. Makes use of the
``rest_framework.fields.TimeField``.

Installation
^^^^^^^^^^^^
(1) Add ``fobi.contrib.apps.drf_integration.form_elements.fields.time`` to
    the ``INSTALLED_APPS`` in your ``settings.py``.

    .. code-block:: python

        INSTALLED_APPS = (
            # ...
            'fobi.contrib.apps.drf_integration.form_elements.fields.time',
            # ...
        )

(2) In the terminal type:

    .. code-block:: sh

        ./manage.py fobi_sync_plugins

(3) Assign appropriate permissions to the target users/groups to be using
    the plugin if ``FOBI_RESTRICT_PLUGIN_ACCESS`` is set to True.


fobi.contrib.apps.drf_integration.form_elements.fields.url
##########################################################
A ``django-fobi`` URLField plugin for integration with
``Django REST framework``. Makes use of the
``rest_framework.fields.URLField``.

Installation
^^^^^^^^^^^^
(1) Add ``fobi.contrib.apps.drf_integration.form_elements.fields.time`` to
    the ``INSTALLED_APPS`` in your ``settings.py``.

    .. code-block:: python

        INSTALLED_APPS = (
            # ...
            'fobi.contrib.apps.drf_integration.form_elements.fields.url',
            # ...
        )

(2) In the terminal type:

    .. code-block:: sh

        ./manage.py fobi_sync_plugins

(3) Assign appropriate permissions to the target users/groups to be using
    the plugin if ``FOBI_RESTRICT_PLUGIN_ACCESS`` is set to True.


Form handlers
-------------
Form handlers for ``drf_integration``.


fobi.contrib.apps.drf_integration.form_handlers.db_store
~~~~~~~~~~~~~~~~~~~~~~~~~~~~~~~~~~~~~~~~~~~~~~~~~~~~~~~~
A ``django-fobi`` Mail form handler plugin for integration
with ``Django REST framework``. Saves submitted form data into the
``SavedFormDataEntry`` model.

Installation
############
(1) Add ``fobi.contrib.apps.drf_integration.form_handlers.db_store`` to the
    ``INSTALLED_APPS`` in your ``settings.py``.

    .. code-block:: python

        INSTALLED_APPS = (
            # ...
            'fobi.contrib.apps.drf_integration.form_handlers.db_store',
            # ...
        )

(2) In the terminal type:

    .. code-block:: sh

        ./manage.py migrate

        ./manage.py fobi_sync_plugins

(3) Assign appropriate permissions to the target users/groups to be using
    the plugin if ``FOBI_RESTRICT_PLUGIN_ACCESS`` is set to True.


fobi.contrib.apps.drf_integration.form_handlers.http_repost
~~~~~~~~~~~~~~~~~~~~~~~~~~~~~~~~~~~~~~~~~~~~~~~~~~~~~~~~~~~
A ``django-fobi`` HTTP repost form handler plugin for integration
with ``Django REST framework``. Submits the form to another endpoint specified.

Installation
############
(1) Add ``fobi.contrib.apps.drf_integration.form_handlers.http_respost`` to the
    ``INSTALLED_APPS`` in your ``settings.py``.

    .. code-block:: python

        INSTALLED_APPS = (
            # ...
            'fobi.contrib.apps.drf_integration.form_handlers.http_repost',
            # ...
        )

(2) In the terminal type:

    .. code-block:: sh

        ./manage.py fobi_sync_plugins

(3) Assign appropriate permissions to the target users/groups to be using
    the plugin if ``FOBI_RESTRICT_PLUGIN_ACCESS`` is set to True.


fobi.contrib.apps.drf_integration.form_handlers.mail
~~~~~~~~~~~~~~~~~~~~~~~~~~~~~~~~~~~~~~~~~~~~~~~~~~~~
A ``django-fobi`` Mail form handler plugin for integration
with ``Django REST framework``. Submits the form data by email to the
specified email address.

Installation
############
(1) Add ``fobi.contrib.apps.drf_integration.form_handlers.mail`` to the
    ``INSTALLED_APPS`` in your ``settings.py``.

    .. code-block:: python

        INSTALLED_APPS = (
            # ...
            'fobi.contrib.apps.drf_integration.form_handlers.mail',
            # ...
        )

(2) In the terminal type:

    .. code-block:: sh

        ./manage.py migrate

        ./manage.py fobi_sync_plugins

(3) Assign appropriate permissions to the target users/groups to be using
    the plugin if ``FOBI_RESTRICT_PLUGIN_ACCESS`` is set to True.


fobi.contrib.apps.feincms_integration
-------------------------------------
A ``django-fobi`` integration with FeinCMS.

Prerequisites
~~~~~~~~~~~~~
Tested with FeinCMS 1.10, 1.12 and 1.13 only. Might work on earlier (or
later) versions as well.

Installation
~~~~~~~~~~~~
Versions
########
See the requirements files:

- `FeinCMS 1.10 requirements
  <https://github.com/barseghyanartur/django-fobi/blob/stable/examples/requirements/feincms_1_10.txt>`_.
- `FeinCMS 1.12 requirements
  <https://github.com/barseghyanartur/django-fobi/blob/stable/examples/requirements/feincms_1_12.txt>`_.
- `FeinCMS 1.13 requirements
  <https://github.com/barseghyanartur/django-fobi/blob/stable/examples/requirements/feincms_1_13.txt>`_.

your_project/settings.py
########################
See the `example settings file
<https://github.com/barseghyanartur/django-fobi/blob/stable/examples/simple/settings/bootstrap3_theme_feincms.py>`_.

.. code-block:: python

    INSTALLED_APPS = list(INSTALLED_APPS)
    INSTALLED_APPS += [
        'feincms',  # FeinCMS

        'fobi.contrib.apps.feincms_integration',  # Fobi FeinCMS app

        'page',  # Example
    ]

    FEINCMS_RICHTEXT_INIT_CONTEXT = {
        'TINYMCE_JS_URL': STATIC_URL + 'tiny_mce/tiny_mce.js',
    }

your_project/page/models.py
###########################
.. code-block:: python

    from django.utils.translation import ugettext_lazy as _

    from feincms.module.page.models import Page
    from feincms.content.raw.models import RawContent
    from feincms.content.richtext.models import RichTextContent
    # Import the ``django-fobi`` widget.
    from fobi.contrib.apps.feincms_integration.widgets import FobiFormWidget

    Page.register_extensions('feincms.module.extensions.translations',)

    # Register basic template.
    Page.register_templates(
        {
            'title': _(u"Base template"),
            'path': 'page/base.html',
            'key': 'page_base',
            'regions': (
                ('main', _(u"Main")),
                ('sidebar', _(u"Sidebar")),
            )
        },
        )

    # Standard content types
    Page.create_content_type(RawContent)
    Page.create_content_type(RichTextContent)

    # Register the ``django-fobi`` widget.
    Page.create_content_type(FobiFormWidget)

your_project/admin.py
#####################
.. code-block:: python

    from django.contrib import admin

    from feincms.module.page.modeladmins import PageAdmin

    from page.models import Page

    admin.site.register(Page, PageAdmin)

Information for developers
##########################
Template rendering
^^^^^^^^^^^^^^^^^^
The embed FeinCMS widget is rendered with use of two theme templates:

- ``view_embed_form_entry_ajax_template``: Used for rendering the form.
- ``embed_form_entry_submitted_ajax_template``: Used for rendering the form
  sent event.

Using custom templates for rendering the widget
###############################################
In the widget, you can specify a template which you want to be used for
rendering the form or the form-sent event.

Example:

.. code-block:: python

    FOBI_FEINCMS_INTEGRATION_FORM_TEMPLATE_CHOICES = (
        ("yourapp/custom_view_embed_form_v1.html",
         "Custom embed form view template #1"),
        ("yourapp/custom_view_embed_form_v2.html",
         "Custom embed form view template #2"),
    )

Same goes for form-sent templates.

.. code-block:: python

    FOBI_FEINCMS_INTEGRATION_SUCCESS_PAGE_TEMPLATE_CHOICES = (
        ("yourapp/custom_embed_form_submitted_v1.html",
         "Custom form-sent template #1"),
        ("yourapp/custom_embed_form_submitted_v2.html",
         "Custom form-sent template #2"),
    )

Registering a template in the ``FORM_TEMPLATE_CHOICES`` makes it available
for all the themes. If you rather want to use different custom templates
for different themes, use the ``FOBI_CUSTOM_THEME_DATA`` as shown in the
example below.

.. code-block:: python

    FOBI_CUSTOM_THEME_DATA = {
        'bootstrap3': {
            'feincms_integration': {
                'form_template_choices': [
                    ('fobi/bootstrap3_extras/view_embed_form.html',
                     "Custom bootstrap3 embed form view template"),
                ],
                'success_page_template_choices': [
                    ('fobi/bootstrap3_extras/embed_form_submitted.html',
                     "Custom bootstrap3 embed form entry submitted template"),
                ],
            },
        },
        'foundation5': {
            'feincms_integration': {
                'form_template_choices': [
                    ('fobi/foundation5_extras/view_embed_form.html',
                     "Custom foundation5 embed form view template"),
                ],
                'success_page_template_choices': [
                    ('fobi/foundation5_extras/embed_form_submitted.html',
                     "Custom foundation5 embed form entry submitted template"),
                ],
            },
        },
    }

Usage
~~~~~
The ``fobi.contrib.apps.feincms_integration.widgets.FobiFormWidget`` consists
of the following fields:

- Form: The form to be used.
- Form template name: Template to be used to render the embed form.
- Hide form title: If checked, no form title would be shown.
- Form title: Overrides the standard form title.
- Submit button text: Overrides the default submit button text.
- Success page template name: Template to be used to render the embed form-sent
  event.
- Hide success page title: If checked, no form-sent title would be shown.
- Success page title: Overrides the form-sent title.
- Success page text: Overrides the form-sent text.


fobi.contrib.apps.mezzanine_integration
---------------------------------------
A ``django-fobi`` integration with Mezzanine.

Prerequisites
~~~~~~~~~~~~~
Tested with Mezzanine 3.1.10 and 4.2.3 only. Might work on earlier (or
later) versions as well.

Installation
~~~~~~~~~~~~
Versions
########
See the requirements files:

- `Mezzanine 4.2.3 requirements
  <https://github.com/barseghyanartur/django-fobi/blob/stable/examples/mezzanine_example/requirements.txt>`_.

your_project/settings.py
########################
See the `example settings file
<https://github.com/barseghyanartur/django-fobi/blob/stable/examples/mezzanine_example/settings.py>`_.

.. code-block:: python

    INSTALLED_APPS = list(INSTALLED_APPS)
    INSTALLED_APPS += [
        # Standard mezzanine apps

        'fobi.contrib.apps.mezzanine_integration',  # Fobi Mezzanine app
    ]

Information for developers
~~~~~~~~~~~~~~~~~~~~~~~~~~
Template rendering
##################
The form embed into Mezzanine page is rendered with use of two theme templates:

- ``view_embed_form_entry_ajax_template``: Used for rendering the form.
- ``embed_form_entry_submitted_ajax_template``: Used for rendering the form
  sent event.

Using custom templates for rendering the form
#############################################
In the widget, you can specify a template which you want to be used for
rendering the form or the form-sent event.

Example:

.. code-block:: python

    FOBI_MEZZANINE_INTEGRATION_FORM_TEMPLATE_CHOICES = (
        ("yourapp/custom_view_embed_form_v1.html",
         "Custom embed form view template #1"),
        ("yourapp/custom_view_embed_form_v2.html",
         "Custom embed form view template #2"),
    )

Same goes for form-sent templates.

.. code-block:: python

    FOBI_MEZZANINE_INTEGRATION_SUCCESS_PAGE_TEMPLATE_CHOICES = (
        ("yourapp/custom_embed_form_submitted_v1.html",
         "Custom form-sent template #1"),
        ("yourapp/custom_embed_form_submitted_v2.html",
         "Custom form-sent template #2"),
    )

Registering a template in the ``FORM_TEMPLATE_CHOICES`` makes it available
for all the themes. If you rather want to use different custom templates
for different themes, use the ``FOBI_CUSTOM_THEME_DATA`` as shown in the
example below.

.. code-block:: python

    FOBI_CUSTOM_THEME_DATA = {
        'bootstrap3': {
            'mezzanine_integration': {
                'form_template_choices': [
                    ('fobi/bootstrap3_extras/view_embed_form.html',
                     "Custom bootstrap3 embed form view template"),
                ],
                'success_page_template_choices': [
                    ('fobi/bootstrap3_extras/embed_form_submitted.html',
                     "Custom bootstrap3 embed form entry submitted template"),
                ],
            },
        },
        'foundation5': {
            'mezzanine_integration': {
                'form_template_choices': [
                    ('fobi/foundation5_extras/view_embed_form.html',
                     "Custom foundation5 embed form view template"),
                ],
                'success_page_template_choices': [
                    ('fobi/foundation5_extras/embed_form_submitted.html',
                     "Custom foundation5 embed form entry submitted template"),
                ],
            },
        },
    }

Usage
~~~~~
The ``fobi`` page model
#######################
The ``fobi.contrib.apps.mezzanine_integration.models.FobiFormPage`` consists
of the following fields:

- Form: The form to be used.
- Form template name: Template to be used to render the embed form.
- Hide form title: If checked, no form title would be shown.
- Form title: Overrides the standard form title.
- Submit button text: Overrides the default submit button text.
- Success page template name: Template to be used to render the embed form-sent
  event.
- Hide success page title: If checked, no form-sent title would be shown.
- Success page title: Overrides the form-sent title.
- Success page text: Overrides the form-sent text.

Steps described
###############
1. If you use the mezzanine `example
   <https://github.com/barseghyanartur/django-fobi/blob/stable/examples/mezzanine_example/>`_
   project, to start go to the http://localhost:8003/fobi/ URL and create a
   form.
2. Then go to http://localhost:8003/admin/pages/page/ and add a new `Fobi form`
   page.
3. Choose the form and optionally - override the form settings and then
   save the page.
4. See the page in the front-end.


fobi.contrib.plugins.form_elements.content.content_image
--------------------------------------------------------
A ``Fobi`` Image form element plugin.

Installation
~~~~~~~~~~~~
(1) Add ``fobi.contrib.plugins.form_elements.content.content_image`` to the
    ``INSTALLED_APPS`` in your ``settings.py``.

    .. code-block:: python

        INSTALLED_APPS = (
            # ...
            'easy_thumbnails',
            'fobi.contrib.plugins.form_elements.content.content_image',
            # ...
        )

(2) In the terminal type:

    .. code-block:: sh

        ./manage.py fobi_sync_plugins

(3) Assign appropriate permissions to the target users/groups to be using
    the plugin if ``FOBI_RESTRICT_PLUGIN_ACCESS`` is set to True.

(4) Additionally, for the fine tuning, see the
    ``fobi.contrib.plugins.form_elements.content.content_image.defaults``
    module. If necessary, override the settings by prepending
    ``FOBI_PLUGIN_CONTENT_IMAGE_`` to the desired variable name from the
    above mentioned ``defaults`` module.


fobi.contrib.plugins.form_elements.content.content_image_url
------------------------------------------------------------
A ``Fobi`` ImageURL form element plugin.

Installation
~~~~~~~~~~~~
(1) Add ``fobi.contrib.plugins.form_elements.content.content_image_url`` to the
    ``INSTALLED_APPS`` in your ``settings.py``.

    .. code-block:: python

        INSTALLED_APPS = (
            # ...
            'fobi.contrib.plugins.form_elements.content.content_image_url',
            # ...
        )

(2) In the terminal type:

    .. code-block:: sh

        ./manage.py fobi_sync_plugins

(3) Assign appropriate permissions to the target users/groups to be using
    the plugin if ``FOBI_RESTRICT_PLUGIN_ACCESS`` is set to True.

(4) Additionally, for the fine tuning, see the
    ``fobi.contrib.plugins.form_elements.content.content_image_url.defaults``
    module. If necessary, override the settings by prepending
    ``FOBI_PLUGIN_CONTENT_IMAGE_URL_`` to the desired variable name from the
    above mentioned ``defaults`` module.


fobi.contrib.plugins.form_elements.content.content_text
-------------------------------------------------------
A ``Fobi`` Text form element plugin.

Installation
~~~~~~~~~~~~
(1) Add ``fobi.contrib.plugins.form_elements.content.content_text`` to the
    ``INSTALLED_APPS`` in your ``settings.py``.

    .. code-block:: python

        INSTALLED_APPS = (
            # ...
            'fobi.contrib.plugins.form_elements.content.content_text',
            # ...
        )

(2) In the terminal type:

    .. code-block:: sh

        ./manage.py fobi_sync_plugins

(3) Assign appropriate permissions to the target users/groups to be using
    the plugin if ``FOBI_RESTRICT_PLUGIN_ACCESS`` is set to True.

(4) Additionally, for the fine tuning, see the
    ``fobi.contrib.plugins.form_elements.content.content_text.defaults``
    module. If necessary, override the settings by prepending
    ``FOBI_PLUGIN_CONTENT_TEXT_`` to the desired variable name from the
    above mentioned ``defaults`` module.

    By default the content of the text field is stripped using either the
    awesome `bleach <https://bleach.readthedocs.io/>`_ library or if bleach
    is not installed just Django's own `strip_tags` function. To configure
    the strip (bleach only) behaviour, two settings are introduced:

    .. code-block:: text

       - ALLOWED_TAGS:
       - ALLOWED_ATTRIBUTES:

    The default values are:

    .. code-block:: python

        ALLOWED_TAGS = [
            'a',
            'abbr',
            'acronym',
            'b',
            'blockquote',
            'code',
            'em',
            'i',
            'li',
            'ol',
            'strong',
            'ul',
        ]

        ALLOWED_ATTRIBUTES = {
            'a': ['href', 'title'],
            'abbr': ['title'],
            'acronym': ['title'],
        }


fobi.contrib.plugins.form_elements.content.content_richtext
-----------------------------------------------------------

A ``Fobi`` Rich text form element plugin based on
`CKEditor <https://ckeditor.com/>`_ and
`django-ckeditor <https://github.com/django-ckeditor/django-ckeditor>`_.

Installation
~~~~~~~~~~~~

(1) Install ``django-ckeditor``.

    .. code-block:: sh

        pip install django-ckeditor

(2) Add ``ckeditor`` to ``INSTALLED_APPS`` in ``settings.py``.

    .. code-block:: python

        INSTALLED_APPS = (
            ...
            'ckeditor',
            ...
        )

(3) Add ``fobi.contrib.plugins.form_elements.content.content_richtext`` to
    ``INSTALLED_APPS`` in ``settings.py``.

    .. code-block:: python

        INSTALLED_APPS = (
            ...
            'fobi.contrib.plugins.form_elements.content.content_richtext',
            ...
        )

(4) Add ``fobi.contrib.themes.bootstrap3.widgets.form_elements.content_richtext_bootstrap3_widget`` to
    ``INSTALLED_APPS`` in ``settings.py`` (if you're using ``bootstrap3`` theme).
    If you're using another theme, add correspondent widget specific to the
    active theme.

    .. code-block:: python

        INSTALLED_APPS = (
            ...
            'fobi.contrib.themes.bootstrap3.widgets.form_elements.content_richtext_bootstrap3_widget',
            ...
        )

(5) In the terminal type:

    .. code-block:: sh

        ./manage.py fobi_sync_plugins

(6) Assign appropriate permissions to the target users/groups to be using
    the plugin if ``FOBI_RESTRICT_PLUGIN_ACCESS`` is set to ``True``.

Controlling HTML tags and attributes
~~~~~~~~~~~~~~~~~~~~~~~~~~~~~~~~~~~~

(1) Install ``bleach``.

    .. code-block:: sh

        pip install bleach

(2) Specify ``FOBI_PLUGIN_CONTENT_RICHTEXT_ALLOWED_TAGS``,
    ``FOBI_PLUGIN_CONTENT_RICHTEXT_ALLOWED_ATTRIBUTES`` and
    ``FOBI_PLUGIN_CONTENT_RICHTEXT_ALLOWED_STYLES`` in
    ``settings.py``. The default values come from bleach:

    .. code-block:: python

        FOBI_PLUGIN_CONTENT_RICHTEXT_ALLOWED_TAGS = [
            'a',
            'abbr',
            'acronym',
            'b',
            'blockquote',
            'code',
            'em',
            'i',
            'li',
            'ol',
            'strong',
            'ul',
        ]

        FOBI_PLUGIN_CONTENT_RICHTEXT_ALLOWED_ATTRIBUTES = {
            'a': ['href', 'title'],
            'abbr': ['title'],
            'acronym': ['title'],
        }

        FOBI_PLUGIN_CONTENT_RICHTEXT_ALLOWED_STYLES = []


fobi.contrib.plugins.form_elements.content.content_video
--------------------------------------------------------
A ``Fobi`` Video form element plugin.

Installation
~~~~~~~~~~~~
(1) Add ``fobi.contrib.plugins.form_elements.content.content_video`` to the
    ``INSTALLED_APPS`` in your ``settings.py``.

    .. code-block:: python

        INSTALLED_APPS = (
            # ...
            'fobi.contrib.plugins.form_elements.content.content_video',
            # ...
        )

(2) In the terminal type:

    .. code-block:: sh

        ./manage.py fobi_sync_plugins

(3) Assign appropriate permissions to the target users/groups to be using
    the plugin if ``FOBI_RESTRICT_PLUGIN_ACCESS`` is set to True.

(4) Additionally, for the fine tuning, see the
    ``fobi.contrib.plugins.form_elements.content.content_video.defaults``
    module. If necessary, override the settings by prepending
    ``FOBI_PLUGIN_CONTENT_VIDEO_`` to the desired variable name from the
    above mentioned ``defaults`` module.


fobi.contrib.plugins.form_elements.fields.boolean
-------------------------------------------------
A ``Fobi`` Boolean form field plugin. Makes use of the
``django.forms.fields.BooleanField``.

Installation
~~~~~~~~~~~~
(1) Add ``fobi.contrib.plugins.form_elements.fields.boolean`` to the
    ``INSTALLED_APPS`` in your ``settings.py``.

    .. code-block:: python

        INSTALLED_APPS = (
            # ...
            'fobi.contrib.plugins.form_elements.fields.boolean',
            # ...
        )

(2) In the terminal type:

    .. code-block:: sh

        ./manage.py fobi_sync_plugins

(3) Assign appropriate permissions to the target users/groups to be using
    the plugin if ``FOBI_RESTRICT_PLUGIN_ACCESS`` is set to True.


fobi.contrib.plugins.form_elements.fields.checkbox_select_multiple
------------------------------------------------------------------
A ``Fobi`` Select Multiple form field plugin. Makes use of the
``django.forms.fields.MultipleChoiceField`` and
``django.forms.widgets.CheckboxSelectMultiple``.

Installation
~~~~~~~~~~~~
(1) Add ``fobi.contrib.plugins.form_elements.fields.checkbox_select_multiple``
    to the ``INSTALLED_APPS`` in your ``settings.py``.

    .. code-block:: python

        INSTALLED_APPS = (
            # ...
            'fobi.contrib.plugins.form_elements.fields.checkbox_select_multiple',
            # ...
        )

(2) In the terminal type:

    .. code-block:: sh

        ./manage.py fobi_sync_plugins

(3) Assign appropriate permissions to the target users/groups to be using
    the plugin if ``FOBI_RESTRICT_PLUGIN_ACCESS`` is set to True.

(4) By default, the submitted form value of `checkbox_select_multiple`
    elements is label (human readable representation of the value chosen).
    However, that part of the behaviour has been made configurable. You can
    choose between the following options:

    Consider the following list of (value, label) choices (the first element in
    the tuple is value, the second element is label):

    .. code-block:: python

        [
            ('alpha', 'Alpha'),
            ('beta', 'Beta'),
            ('gamma', 'Gamma'),
        ]

    - "val": `value` (example: "alpha").
    - "repr" (default): `label` (example: "Alpha").
    - "mix": `value (label)` (example: "Alpha (alpha)").

    Simply set the
    ``FOBI_FORM_ELEMENT_CHECKBOX_SELECT_MULTIPLE_SUBMIT_VALUE_AS`` assign one
    of the following values: "val", "repr" or "mix" to get the desired
    behaviour.

Usage
~~~~~
You should be entering a single choice per line. Choice might
consist of just a single value or value/label pair.

For example:

.. code-block:: text

    1
    2
    alpha, Alpha
    beta, Beta
    omega

The following HTML would be made of:

.. code-block:: html
      
    <ul id="id_NAME_OF_THE_ELEMENT">
      <li>
        <label for="id_NAME_OF_THE_ELEMENT_0">
          <input class="form-control" id="id_NAME_OF_THE_ELEMENT_0" name="NAME_OF_THE_ELEMENT" type="checkbox" value="1" /> 1
        </label>
      </li>
      <li>
        <label for="id_NAME_OF_THE_ELEMENT_1">
          <input class="form-control" id="id_NAME_OF_THE_ELEMENT_1" name="NAME_OF_THE_ELEMENT" type="checkbox" value="2" /> 2
        </label>
      </li>
      <li>
        <label for="id_NAME_OF_THE_ELEMENT_2">
          <input class="form-control" id="id_NAME_OF_THE_ELEMENT_2" name="NAME_OF_THE_ELEMENT" type="checkbox" value="alpha" /> Alpha
        </label>
      </li>
      <li>
        <label for="id_NAME_OF_THE_ELEMENT_3">
          <input class="form-control" id="id_NAME_OF_THE_ELEMENT_3" name="NAME_OF_THE_ELEMENT" type="checkbox" value="beta" /> Beta
        </label>
      </li>
      <li>
        <label for="id_NAME_OF_THE_ELEMENT_4">
          <input class="form-control" id="id_NAME_OF_THE_ELEMENT_4" name="NAME_OF_THE_ELEMENT" type="checkbox" value="omega" /> omega
        </label>
      </li>
    </ul>


fobi.contrib.plugins.form_elements.fields.date
----------------------------------------------
A ``Fobi`` Date form field plugin. Makes use of the
``django.forms.fields.DateField`` and ``django.forms.widgets.DateInput``.

Installation
~~~~~~~~~~~~
(1) Add ``fobi.contrib.plugins.form_elements.fields.date`` to the
    ``INSTALLED_APPS`` in your ``settings.py``.

    .. code-block:: python

        INSTALLED_APPS = (
            # ...
            'fobi.contrib.plugins.form_elements.fields.date',
            # ...
        )

(2) In the terminal type:

    .. code-block:: sh

        ./manage.py fobi_sync_plugins

(3) Assign appropriate permissions to the target users/groups to be using
    the plugin if ``FOBI_RESTRICT_PLUGIN_ACCESS`` is set to True.


fobi.contrib.plugins.form_elements.fields.date_drop_down
--------------------------------------------------------
A ``Fobi`` Birthday form field plugin. Makes use of the
``django.forms.fields.DateField`` and
``django.forms.extras.widgets.SelectDateWidget``.

Installation
~~~~~~~~~~~~
(1) Add ``fobi.contrib.plugins.form_elements.fields.date_drop_down`` to the
    ``INSTALLED_APPS`` in your ``settings.py``.

    .. code-block:: python

        INSTALLED_APPS = (
            # ...
            'fobi.contrib.plugins.form_elements.fields.date_drop_down',
            # ...
        )

(2) In the terminal type:

    .. code-block:: sh

        ./manage.py fobi_sync_plugins

(3) Assign appropriate permissions to the target users/groups to be using
    the plugin if ``FOBI_RESTRICT_PLUGIN_ACCESS`` is set to True.


fobi.contrib.plugins.form_elements.fields.datetime
--------------------------------------------------
A ``Fobi`` DateTime form field plugin. Makes use of the
``django.forms.fields.DateTimeField`` and
``django.forms.widgets.DateTimeInput``.

Installation
~~~~~~~~~~~~
(1) Add ``fobi.contrib.plugins.form_elements.fields.datetime`` to the
    ``INSTALLED_APPS`` in your ``settings.py``.

    .. code-block:: python

        INSTALLED_APPS = (
            # ...
            'fobi.contrib.plugins.form_elements.fields.datetime',
            # ...
        )

(2) In the terminal type:

    .. code-block:: sh

        ./manage.py fobi_sync_plugins

(3) Assign appropriate permissions to the target users/groups to be using
    the plugin if ``FOBI_RESTRICT_PLUGIN_ACCESS`` is set to True.


fobi.contrib.plugins.form_elements.fields.decimal
-------------------------------------------------
A ``Fobi`` Decimal form field plugin. Makes use of the
``django.forms.fields.DecimalField`` and ``django.forms.widgets.NumberInput``
(falling back to ``django.forms.widgets.TextInput`` for older Django
versions).

Installation
~~~~~~~~~~~~
(1) Add ``fobi.contrib.plugins.form_elements.fields.decimal`` to the
    ``INSTALLED_APPS`` in your ``settings.py``.

    .. code-block:: python

        INSTALLED_APPS = (
            # ...
            'fobi.contrib.plugins.form_elements.fields.decimal',
            # ...
        )

(2) In the terminal type:

    .. code-block:: sh

        ./manage.py fobi_sync_plugins

(3) Assign appropriate permissions to the target users/groups to be using
    the plugin if ``FOBI_RESTRICT_PLUGIN_ACCESS`` is set to True.


fobi.contrib.plugins.form_elements.fields.email
-----------------------------------------------
A ``Fobi`` Email form field plugin. Makes use of the
``django.forms.fields.EmailField`` and ``django.forms.widgets.TextInput``.

Installation
~~~~~~~~~~~~
(1) Add ``fobi.contrib.plugins.form_elements.fields.email`` to the
    ``INSTALLED_APPS`` in your ``settings.py``.

    .. code-block:: python

        INSTALLED_APPS = (
            # ...
            'fobi.contrib.plugins.form_elements.fields.email',
            # ...
        )

(2) In the terminal type:

    .. code-block:: sh

        ./manage.py fobi_sync_plugins

(3) Assign appropriate permissions to the target users/groups to be using
    the plugin if ``FOBI_RESTRICT_PLUGIN_ACCESS`` is set to True.


fobi.contrib.plugins.form_elements.fields.file
----------------------------------------------
A ``Fobi`` File form field plugin. Makes use of the
``django.forms.fields.FileField`` and
``django.forms.widgets.ClearableFileInput``.

Installation
~~~~~~~~~~~~
(1) Add ``fobi.contrib.plugins.form_elements.fields.file`` to the
    ``INSTALLED_APPS`` in your ``settings.py``.

    .. code-block:: python

        INSTALLED_APPS = (
            # ...
            'fobi.contrib.plugins.form_elements.fields.file',
            # ...
        )

(2) In the terminal type:

    .. code-block:: sh

        ./manage.py fobi_sync_plugins

(3) Assign appropriate permissions to the target users/groups to be using
    the plugin if ``FOBI_RESTRICT_PLUGIN_ACCESS`` is set to True.

(4) By default uploaded files are stored in the "fobi_plugins/file" directory
    of the media root. If you want to change the directory location,
    set the ``FOBI_PLUGIN_FIELDS_FILE_FILES_UPLOAD_DIR`` value to the desired
    (relative) path.

(5) You may optionally restrict uploaded files extensions by specifying the
    ``allowed_extensions`` field in the plugin.


fobi.contrib.plugins.form_elements.fields.float
-----------------------------------------------
A ``Fobi`` Integer form field plugin. Makes use of the
``django.forms.fields.FloatField`` and ``django.forms.widgets.NumberInput``
(falling back to ``django.forms.widgets.TextInput`` for older Django
versions).

Installation
~~~~~~~~~~~~
(1) Add ``fobi.contrib.plugins.form_elements.fields.float`` to the
    ``INSTALLED_APPS`` in your ``settings.py``.

    .. code-block:: python

        INSTALLED_APPS = (
            # ...
            'fobi.contrib.plugins.form_elements.fields.float',
            # ...
        )

(2) In the terminal type:

    .. code-block:: sh

        ./manage.py fobi_sync_plugins

(3) Assign appropriate permissions to the target users/groups to be using
    the plugin if ``FOBI_RESTRICT_PLUGIN_ACCESS`` is set to True.


fobi.contrib.plugins.form_elements.fields.hidden
------------------------------------------------
A ``Fobi`` Hidden form field plugin. Makes use of the
``django.forms.fields.CharField`` and ``django.forms.widgets.HiddenInput``.

Installation
~~~~~~~~~~~~
(1) Add ``fobi.contrib.plugins.form_elements.fields.hidden`` to the
    ``INSTALLED_APPS`` in your ``settings.py``.

    .. code-block:: python

        INSTALLED_APPS = (
            # ...
            'fobi.contrib.plugins.form_elements.fields.hidden',
            # ...
        )

(2) In the terminal type:

    .. code-block:: sh

        ./manage.py fobi_sync_plugins

(3) Assign appropriate permissions to the target users/groups to be using
    the plugin if ``FOBI_RESTRICT_PLUGIN_ACCESS`` is set to True.


fobi.contrib.plugins.form_elements.fields.input
-----------------------------------------------
A generic input form field plugin. Makes use of the
``django.forms.fields.Field`` and ``django.forms.widgets.Input``.
Comes with a lot of options you likely won't use every day.

The full list of supported HTML properties is listed below:

- autocomplete
- autofocus
- disabled
- list
- max
- min
- multiple
- pattern
- placeholder
- readonly
- step
- type

See `w3schools.com <http://www.w3schools.com/tags/tag_input.asp>`_ for further
explanations.

Installation
~~~~~~~~~~~~
(1) Add ``fobi.contrib.plugins.form_elements.fields.input`` to the
    ``INSTALLED_APPS`` in your ``settings.py``.

    .. code-block:: python

        INSTALLED_APPS = (
            # ...
            'fobi.contrib.plugins.form_elements.fields.input',
            # ...
        )

(2) In the terminal type:

    .. code-block:: sh

        ./manage.py fobi_sync_plugins

(3) Assign appropriate permissions to the target users/groups to be using
    the plugin if ``FOBI_RESTRICT_PLUGIN_ACCESS`` is set to True.


fobi.contrib.plugins.form_elements.fields.integer
-------------------------------------------------
A ``Fobi`` Integer form field plugin. Makes use of the
``django.forms.fields.IntegerField`` and ``django.forms.widgets.NumberInput``
(falling back to ``django.forms.widgets.TextInput`` for older Django
versions).

Installation
~~~~~~~~~~~~
(1) Add ``fobi.contrib.plugins.form_elements.fields.integer`` to the
    ``INSTALLED_APPS`` in your ``settings.py``.

    .. code-block:: python

        INSTALLED_APPS = (
            # ...
            'fobi.contrib.plugins.form_elements.fields.integer',
            # ...
        )

(2) In the terminal type:

    .. code-block:: sh

        ./manage.py fobi_sync_plugins

(3) Assign appropriate permissions to the target users/groups to be using
    the plugin if ``FOBI_RESTRICT_PLUGIN_ACCESS`` is set to True.


fobi.contrib.plugins.form_elements.fields.ip_address
----------------------------------------------------
A ``Fobi`` Text form field plugin. Makes use of the
``django.forms.fields.GenericIPAddressField`` and
``django.forms.widgets.TextInput``.

Installation
~~~~~~~~~~~~
(1) Add ``fobi.contrib.plugins.form_elements.fields.ip_address`` to the
    ``INSTALLED_APPS`` in your ``settings.py``.

    .. code-block:: python

        INSTALLED_APPS = (
            # ...
            'fobi.contrib.plugins.form_elements.fields.ip_address',
            # ...
        )

(2) In the terminal type:

    .. code-block:: sh

        ./manage.py fobi_sync_plugins

(3) Assign appropriate permissions to the target users/groups to be using
    the plugin if ``FOBI_RESTRICT_PLUGIN_ACCESS`` is set to True.


fobi.contrib.plugins.form_elements.fields.null_boolean
------------------------------------------------------
A ``Fobi`` NullBoolean form field plugin. Makes use of the
``django.forms.fields.NullBooleanField`` and
``django.forms.widgets.NullBooleanSelect``.

Installation
~~~~~~~~~~~~
(1) Add ``fobi.contrib.plugins.form_elements.fields.null_boolean`` to the
    ``INSTALLED_APPS`` in your ``settings.py``.

    .. code-block:: python

        INSTALLED_APPS = (
            # ...
            'fobi.contrib.plugins.form_elements.fields.null_boolean',
            # ...
        )

(2) In the terminal type:

    .. code-block:: sh

        ./manage.py fobi_sync_plugins

(3) Assign appropriate permissions to the target users/groups to be using
    the plugin if ``FOBI_RESTRICT_PLUGIN_ACCESS`` is set to True.


fobi.contrib.plugins.form_elements.fields.password
--------------------------------------------------
A ``Fobi`` Password form field plugin. Makes use of the
``django.forms.fields.CharField`` and ``django.forms.widgets.PasswordInput``.

Installation
~~~~~~~~~~~~
(1) Add ``fobi.contrib.plugins.form_elements.fields.password`` to the
    ``INSTALLED_APPS`` in your ``settings.py``.

    .. code-block:: python

        INSTALLED_APPS = (
            # ...
            'fobi.contrib.plugins.form_elements.fields.password',
            # ...
        )

(2) In the terminal type:

    .. code-block:: sh

        ./manage.py fobi_sync_plugins

(3) Assign appropriate permissions to the target users/groups to be using
    the plugin if ``FOBI_RESTRICT_PLUGIN_ACCESS`` is set to True.


fobi.contrib.plugins.form_elements.fields.radio
-----------------------------------------------
A ``Fobi`` Radio form field plugin. Makes use of the
``django.forms.fields.ChoiceField`` and ``django.forms.widgets.RadioSelect``.

Installation
~~~~~~~~~~~~
(1) Add ``fobi.contrib.plugins.form_elements.fields.radio`` to the
    ``INSTALLED_APPS`` in your ``settings.py``.

    .. code-block:: python

        INSTALLED_APPS = (
            # ...
            'fobi.contrib.plugins.form_elements.fields.radio',
            # ...
        )

(2) In the terminal type:

    .. code-block:: sh

        ./manage.py fobi_sync_plugins

(3) Assign appropriate permissions to the target users/groups to be using
    the plugin if ``FOBI_RESTRICT_PLUGIN_ACCESS`` is set to True.

(4) By default, the submitted form value of `radio`
    elements is label (human readable representation of the value chosen).
    However, that part of the behaviour has been made configurable. You can
    choose between the following options:

    Consider the following list of (value, label) choices (the first element in
    the tuple is value, the second element is label):

    .. code-block:: python

        [
            ('alpha', 'Alpha'),
            ('beta', 'Beta'),
            ('gamma', 'Gamma'),
        ]

    .. code-block:: text

        - "val": `value` (example: "alpha").
        - "repr" (default): `label` (example: "Alpha").
        - "mix": `value (label)` (example: "Alpha (alpha)").

    Simply set the
    ``FOBI_FORM_ELEMENT_RADIO_SUBMIT_VALUE_AS`` assign one of the following
    values: "val", "repr" or "mix" to get the desired behaviour.

Usage
~~~~~
You should be entering a single choice per line. Choice might
consist of just a single value or value/label pair.

For example:

.. code-block:: text

    1
    2
    alpha, Alpha
    beta, Beta
    omega

The following HTML would be made of:

.. code-block:: html

    <select id="id_NAME_OF_THE_ELEMENT" name="NAME_OF_THE_ELEMENT">
      <option value="1">1</option>
      <option value="2">2</option>
      <option value="alpha">Alpha</option>
      <option value="beta">Beta</option>
      <option value="omega">omega</option>
    </select>


fobi.contrib.plugins.form_elements.fields.range_select
------------------------------------------------------
A ``Fobi`` RangeSelect form field plugin. Makes use of the
``django.forms.fields.ChoiceField`` and ``django.forms.widgets.Select``.

Installation
~~~~~~~~~~~~
(1) Add ``fobi.contrib.plugins.form_elements.fields.range_select`` to the
    ``INSTALLED_APPS`` in your ``settings.py``.

    .. code-block:: python

        INSTALLED_APPS = (
            # ...
            'fobi.contrib.plugins.form_elements.fields.range_select',
            # ...
        )

(2) In the terminal type:

    .. code-block:: sh

        ./manage.py fobi_sync_plugins

(3) Assign appropriate permissions to the target users/groups to be using
    the plugin if ``FOBI_RESTRICT_PLUGIN_ACCESS`` is set to True.

(4) Ranges are specified within the given min/max values. The default values
    are:

    .. code-block:: text

        - INITIAL: 50
        - INITIAL_MAX_VALUE: 100
        - INITIAL_MIN_VALUE: 0
        - MIN_VALUE: 0
        - MAX_VALUE: 100
        - STEP: 1

    However, you can override each of them in the settings of your project by
    prefixing correspondent names with `FOBI_FORM_ELEMENT_RANGE_SELECT_`:

    .. code-block:: text

        - FOBI_FORM_ELEMENT_RANGE_SELECT_INITIAL
        - FOBI_FORM_ELEMENT_RANGE_SELECT_INITIAL_MAX_VALUE
        - FOBI_FORM_ELEMENT_RANGE_SELECT_INITIAL_MIN_VALUE
        - FOBI_FORM_ELEMENT_RANGE_SELECT_MIN_VALUE
        - FOBI_FORM_ELEMENT_RANGE_SELECT_MAX_VALUE
        - FOBI_FORM_ELEMENT_RANGE_SELECT_STEP

(5) By default, the submitted form value of `range_select`
    elements is label (human readable representation of the value chosen).
    However, that part of the behaviour has been made configurable. You can
    choose between the following options:

    Consider the following list of (value, label) choices (the first element in
    the tuple is value, the second element is label):

    .. code-block:: python

        [
            ('alpha', 'Alpha'),
            ('beta', 'Beta'),
            ('gamma', 'Gamma'),
        ]

    .. code-block:: text

        - "val": `value` (example: "alpha").
        - "repr" (default): `label` (example: "Alpha").
        - "mix": `value (label)` (example: "Alpha (alpha)").

    Simply set the
    ``FOBI_FORM_ELEMENT_RANGE_SELECT_SUBMIT_VALUE_AS`` assign one of the
    following values: "val", "repr" or "mix" to get the desired behaviour.

fobi.contrib.plugins.form_elements.fields.regex
-----------------------------------------------
A ``Fobi`` Text form field plugin. Makes use of the
``django.forms.fields.RegexField`` and ``django.forms.widgets.TextInput``.

Installation
~~~~~~~~~~~~
(1) Add ``fobi.contrib.plugins.form_elements.fields.regex`` to the
    ``INSTALLED_APPS`` in your ``settings.py``.

    .. code-block:: python

        INSTALLED_APPS = (
            # ...
            'fobi.contrib.plugins.form_elements.fields.regex',
            # ...
        )

(2) In the terminal type:

    .. code-block:: sh

        ./manage.py fobi_sync_plugins

(3) Assign appropriate permissions to the target users/groups to be using
    the plugin if ``FOBI_RESTRICT_PLUGIN_ACCESS`` is set to True.


fobi.contrib.plugins.form_elements.fields.select
------------------------------------------------
A ``Fobi`` Select form field plugin. Makes use of the
``django.forms.fields.ChoiceField`` and ``django.forms.widgets.Select``.

Installation
~~~~~~~~~~~~
(1) Add ``fobi.contrib.plugins.form_elements.fields.select`` to the
    ``INSTALLED_APPS`` in your ``settings.py``.

    .. code-block:: python

        INSTALLED_APPS = (
            # ...
            'fobi.contrib.plugins.form_elements.fields.select',
            # ...
        )

(2) In the terminal type:

    .. code-block:: sh

        ./manage.py fobi_sync_plugins

(3) Assign appropriate permissions to the target users/groups to be using
    the plugin if ``FOBI_RESTRICT_PLUGIN_ACCESS`` is set to True.

(4) By default, the submitted form value of `select`
    elements is label (human readable representation of the value chosen).
    However, that part of the behaviour has been made configurable. You can
    choose between the following options:

    Consider the following list of (value, label) choices (the first element in
    the tuple is value, the second element is label):

    .. code-block:: python

        [
            ('alpha', 'Alpha'),
            ('beta', 'Beta'),
            ('gamma', 'Gamma'),
        ]

    .. code-block:: text

        - "val": `value` (example: "alpha").
        - "repr" (default): `label` (example: "Alpha").
        - "mix": `value (label)` (example: "Alpha (alpha)").

    Simply set the
    ``FOBI_FORM_ELEMENT_SELECT_SUBMIT_VALUE_AS`` assign one of the following
    values: "val", "repr" or "mix" to get the desired behaviour.

Usage
~~~~~
You should be entering a single choice per line. Choice might
consist of just a single value or value/label pair.

For example:

.. code-block:: text

    1
    2
    alpha, Alpha
    beta, Beta
    omega

The following HTML would be made of:

.. code-block:: html

    <select id="id_NAME_OF_THE_ELEMENT" name="NAME_OF_THE_ELEMENT">
      <option value="1">1</option>
      <option value="2">2</option>
      <option value="alpha">Alpha</option>
      <option value="beta">Beta</option>
      <option value="omega">omega</option>
    </select>


fobi.contrib.plugins.form_elements.fields.select_model_object
-------------------------------------------------------------
A ``Fobi`` Select Model Object form field plugin. Makes use of the
``django.forms.models.ModelChoiceField`` and ``django.forms.widgets.Select``.

Installation
~~~~~~~~~~~~
(1) Add ``fobi.contrib.plugins.form_elements.fields.select_model_object`` to
    the ``INSTALLED_APPS`` in your ``settings.py``.

    .. code-block:: python

        INSTALLED_APPS = (
            # ...
            'fobi.contrib.plugins.form_elements.fields.select_model_object',
            # ...
        )

(2) In the terminal type:

    .. code-block:: sh

        ./manage.py fobi_sync_plugins

(3) Assign appropriate permissions to the target users/groups to be using
    the plugin if ``FOBI_RESTRICT_PLUGIN_ACCESS`` is set to True.

(4) Make sure to take a look at
    ``fobi.contrib.plugins.form_elements.fields.select_model_object.defaults.IGNORED_MODELS``.
    If necessary, override it in your `settings` as shown in the example below:

    .. code-block:: python

        FOBI_FORM_ELEMENT_SELECT_MODEL_OBJECT_IGNORED_MODELS = [
            'auth.User',
            'auth.Group',
        ]

(5) By default, the submitted form value of `select_model_object` elements is
    `app_label.model_name.object_pk.object_repr`. However, that part of the
    behaviour has been made configurable. You can choose between the following
    options:

    .. code-block:: text

        - "val": `app_label.model_name.object_pk.object_repr`.
        - "repr": `object_repr` (uses the ``__unicode__`` method of the model).
        - "mix" (default): `app_label.model_name.object_pk.object_repr`.

    Simply set the ``FOBI_FORM_ELEMENT_SELECT_MODEL_OBJECT_SUBMIT_VALUE_AS``
    assign one of the following values: "val", "repr" or "mix" to get the
    desired behaviour.


fobi.contrib.plugins.form_elements.fields.select_mptt_model_object
------------------------------------------------------------------
A ``Fobi`` Select MPTT Model Object form field plugin. Makes use of the
``mptt.fields.TreeNodeChoiceField`` and ``django.forms.widgets.Select``.

Installation
~~~~~~~~~~~~
Install `django-mptt`
#####################
Taken from django-mptt `Getting started
<http://django-mptt.github.io/django-mptt/tutorial.html#getting-started>`_.

1. Download ``django-mptt`` using pip by running:

.. code-block:: sh

    pip install django-mptt

2. Add ``mptt`` to the ``INSTALLED_APPS`` in your ``settings.py``.

Install `select_mptt_model_object` plugin
#########################################
(1) Add ``mptt`` and
    ``fobi.contrib.plugins.form_elements.fields.select_mptt_model_object``
    to the ``INSTALLED_APPS`` in your ``settings.py``.

    .. code-block:: python

        INSTALLED_APPS = (
            # ...
            'mptt',
            'fobi.contrib.plugins.form_elements.fields.select_mptt_model_object',
            # ...
        )

(2) In the terminal type:

    .. code-block:: sh

        ./manage.py fobi_sync_plugins

(3) Assign appropriate permissions to the target users/groups to be using
    the plugin if ``FOBI_RESTRICT_PLUGIN_ACCESS`` is set to True.

(4) Make sure to take a look at
    ``fobi.contrib.plugins.form_elements.fields.select_mptt_model_object.defaults.IGNORED_MODELS``.
    If necessary, override it in your `settings` as shown in the example below:

    .. code-block:: python

        FOBI_FORM_ELEMENT_SELECT_MPTT_MODEL_OBJECT_IGNORED_MODELS = [
            'auth.User',
            'auth.Group',
        ]

(5) By default, the submitted form value of `select_mptt_model_object` elements
    is `app_label.model_name.object_pk.object_repr`. However, that part of the
    behaviour has been made configurable. You can choose between the following
    options:

    .. code-block:: text

        - "val": `app_label.model_name.object_pk.object_repr`.
        - "repr": `object_repr` (uses the ``__unicode__`` method of the model).
        - "mix" (default): `app_label.model_name.object_pk.object_repr`.

    Simply set the ``FOBI_FORM_ELEMENT_SELECT_MPTT_MODEL_OBJECT_SUBMIT_VALUE_AS``
    assign one of the following values: "val", "repr" or "mix" to get the
    desired behaviour.


fobi.contrib.plugins.form_elements.fields.select_multiple
---------------------------------------------------------
A ``Fobi`` Select Multiple form field plugin. Makes use of the
``django.forms.fields.MultipleChoiceField`` and
``django.forms.widgets.SelectMultiple``.

Installation
~~~~~~~~~~~~
(1) Add ``fobi.contrib.plugins.form_elements.fields.select_multiple`` to the
    ``INSTALLED_APPS`` in your ``settings.py``.

    .. code-block:: python

        INSTALLED_APPS = (
            # ...
            'fobi.contrib.plugins.form_elements.fields.select_multiple',
            # ...
        )

(2) In the terminal type:

    .. code-block:: sh

        ./manage.py fobi_sync_plugins

(3) Assign appropriate permissions to the target users/groups to be using
    the plugin if ``FOBI_RESTRICT_PLUGIN_ACCESS`` is set to True.

(4) By default, the submitted form value of `select_multiple`
    elements is label (human readable representation of the value chosen).
    However, that part of the behaviour has been made configurable. You can
    choose between the following options:

    Consider the following list of (value, label) choices (the first element in
    the tuple is value, the second element is label):

    .. code-block:: python

        [
            ('alpha', 'Alpha'),
            ('beta', 'Beta'),
            ('gamma', 'Gamma'),
        ]

    .. code-block:: text

        - "val": `value` (example: "alpha").
        - "repr" (default): `label` (example: "Alpha").
        - "mix": `value (label)` (example: "Alpha (alpha)").

    Simply set the
    ``FOBI_FORM_ELEMENT_SELECT_MULTIPLE_SUBMIT_VALUE_AS`` assign one of the
    following values: "val", "repr" or "mix" to get the desired behaviour.

Usage
~~~~~
You should be entering a single choice per line. Choice might
consist of just a single value or value/label pair.

For example:

.. code-block:: text

    1
    2
    alpha, Alpha
    beta, Beta
    omega

The following HTML would be made of:

.. code-block:: html

    <select id="id_NAME_OF_THE_ELEMENT" name="NAME_OF_THE_ELEMENT">
      <option value="1">1</option>
      <option value="2">2</option>
      <option value="alpha">Alpha</option>
      <option value="beta">Beta</option>
      <option value="omega">omega</option>
    </select>


fobi.contrib.plugins.form_elements.fields.select_multiple_model_objects
-----------------------------------------------------------------------
A ``Fobi`` Select Multiple Model Objects form field plugin. Makes use of the
``django.forms.models.ModelMultipleChoiceField`` and
``django.forms.widgets.SelectMultiple``.

Installation
~~~~~~~~~~~~
(1) Add
    ``fobi.contrib.plugins.form_elements.fields.select_multiple_model_objects``
    to the ``INSTALLED_APPS`` in your ``settings.py``.

    .. code-block:: python

        INSTALLED_APPS = (
            # ...
            'fobi.contrib.plugins.form_elements.fields.select_multiple_model_objects',
            # ...
        )

(2) In the terminal type:

    .. code-block:: sh

        ./manage.py fobi_sync_plugins

(3) Assign appropriate permissions to the target users/groups to be using
    the plugin if ``FOBI_RESTRICT_PLUGIN_ACCESS`` is set to True.

(4) Make sure to take a look at
    ``fobi.contrib.plugins.form_elements.fields.select_multiple_model_objects.defaults.IGNORED_MODELS``.
    If necessary, override it in your `settings` as shown in the example below:

    .. code-block:: python

        FOBI_FORM_ELEMENT_SELECT_MULTIPLE_MODEL_OBJECTS_IGNORED_MODELS = [
            'auth.User',
            'auth.Group',
        ]

(5) By default, the submitted form value of `select_multiple_model_objects`
    elements is `app_label.model_name.object_pk.object_repr`. However, that
    part of the behaviour has been made configurable. You can choose between
    the following options:

    .. code-block:: text

        - "val": `app_label.model_name.object_pk.object_repr`.
        - "repr": `object_repr` (uses the ``__unicode__`` method of the model).
        - "mix" (default): `app_label.model_name.object_pk.object_repr`.

    Simply set the
    ``FOBI_FORM_ELEMENT_SELECT_MULTIPLE_MODEL_OBJECTS_SUBMIT_VALUE_AS`` assign
    one of the following values: "val", "repr" or "mix" to get the desired
    behaviour.


fobi.contrib.plugins.form_elements.fields.select_multiple_mptt_model_objects
----------------------------------------------------------------------------
A ``Fobi`` Select Multiple MPTT Model Objects form field plugin. Makes use of
the ``mptt.forms.TreeNodeMultipleChoiceField`` and
``django.forms.widgets.SelectMultiple``.

Installation
~~~~~~~~~~~~
Install `django-mptt`
#####################
Taken from django-mptt `Getting started
<http://django-mptt.github.io/django-mptt/tutorial.html#getting-started>`_.

1. Download ``django-mptt`` using pip by running:

.. code-block:: sh

    pip install django-mptt

2. Add ``mptt`` to the ``INSTALLED_APPS`` in your ``settings.py``.

Install `select_multiple_mptt_model_objects` plugin
###################################################
(1) Add
    ``fobi.contrib.plugins.form_elements.fields.select_multiple_mptt_model_objects``
    to the ``INSTALLED_APPS`` in your ``settings.py``.

    .. code-block:: python

        INSTALLED_APPS = (
            # ...
            'mptt',
            'fobi.contrib.plugins.form_elements.fields.select_multiple_mptt_model_objects',
            # ...
        )

(2) In the terminal type:

    .. code-block:: sh

        ./manage.py fobi_sync_plugins

(3) Assign appropriate permissions to the target users/groups to be using
    the plugin if ``FOBI_RESTRICT_PLUGIN_ACCESS`` is set to True.

(4) Make sure to take a look at
    ``fobi.contrib.plugins.form_elements.fields.select_multiple_mptt_model_objects.defaults.IGNORED_MODELS``.
    If necessary, override it in your `settings` as shown in the example below:

    .. code-block:: python

        FOBI_FORM_ELEMENT_SELECT_MULTIPLE_MPTT_MODEL_OBJECTS_IGNORED_MODELS = [
            'auth.User',
            'auth.Group',
        ]

(5) By default, the submitted form value of `select_multiple_mptt_model_objects`
    elements is `app_label.model_name.object_pk.object_repr`. However, that part
    of the behaviour has been made configurable. You can choose between the
    following options:

    .. code-block:: text

        - "val": `app_label.model_name.object_pk.object_repr`.
        - "repr": `object_repr` (uses the ``__unicode__`` method of the model).
        - "mix" (default): `app_label.model_name.object_pk.object_repr`.

    Simply set the
    ``FOBI_FORM_ELEMENT_SELECT_MULTIPLE_MPTT_MODEL_OBJECTS_SUBMIT_VALUE_AS``
    assign one of the following values: "val", "repr" or "mix" to get the
    desired behaviour.


fobi.contrib.plugins.form_elements.fields.select_multiple_with_max
------------------------------------------------------------------
A ``Fobi`` Select Multiple form field plugin with max choices. Makes use of
the ``django.forms.widgets.SelectMultiple``.

Installation
~~~~~~~~~~~~
(1) Add ``fobi.contrib.plugins.form_elements.fields.select_multiple_with_max``
    to the ``INSTALLED_APPS`` in your ``settings.py``.

    .. code-block:: python

        INSTALLED_APPS = (
            # ...
            'fobi.contrib.plugins.form_elements.fields.select_multiple_with_max',
            # ...
        )

(2) In the terminal type:

    .. code-block:: sh

        ./manage.py fobi_sync_plugins

(3) Assign appropriate permissions to the target users/groups to be using
    the plugin if ``FOBI_RESTRICT_PLUGIN_ACCESS`` is set to True.

(4) By default, the submitted form value of `select_multiple_with_max`
    elements is label (human readable representation of the value chosen).
    However, that part of the behaviour has been made configurable. You can
    choose between the following options:

    Consider the following list of (value, label) choices (the first element in
    the tuple is value, the second element is label):

    .. code-block:: python

        [
            ('alpha', 'Alpha'),
            ('beta', 'Beta'),
           ('gamma', 'Gamma'),
        ]

    .. code-block:: text

        - "val": `value` (example: "alpha").
        - "repr" (default): `label` (example: "Alpha").
        - "mix": `value (label)` (example: "Alpha (alpha)").

    Simply set the
    ``FOBI_FORM_ELEMENT_SELECT_MULTIPLE_WITH_MAX_SUBMIT_VALUE_AS`` assign one of the
    following values: "val", "repr" or "mix" to get the desired behaviour.

Usage
~~~~~
You should be entering a single choice per line. Choice might
consist of just a single value or value/label pair. If you enter an integer in
the 'max_choices' field, the user can choose only <max_choices> or less choices.

For example:

.. code-block:: text

    1
    2
    alpha, Alpha
    beta, Beta
    omega

The following HTML would be made of:

.. code-block:: html

    <select id="id_NAME_OF_THE_ELEMENT" name="NAME_OF_THE_ELEMENT">
      <option value="1">1</option>
      <option value="2">2</option>
      <option value="alpha">Alpha</option>
      <option value="beta">Beta</option>
      <option value="omega">omega</option>
    </select>


fobi.contrib.plugins.form_elements.fields.slider
------------------------------------------------
A ``Fobi`` Percentage form field plugin. Makes use of the
``django.forms.fields.ChoiceField`` and ``django.forms.widgets.Select``.

Installation
~~~~~~~~~~~~
(1) Add ``fobi.contrib.plugins.form_elements.fields.slider`` to the
    ``INSTALLED_APPS`` in your ``settings.py``.

    .. code-block:: python

        INSTALLED_APPS = (
            # ...
            'fobi.contrib.plugins.form_elements.fields.slider',
            # ...
        )

(2) In the terminal type:

    .. code-block:: sh

        ./manage.py fobi_sync_plugins

(3) Assign appropriate permissions to the target users/groups to be using
    the plugin if ``FOBI_RESTRICT_PLUGIN_ACCESS`` is set to True.

(4) Ranges are specified within the given min/max values. The default values
    are:

    .. code-block:: text

       - INITIAL: 50
       - INITIAL_MAX_VALUE: 100
       - INITIAL_MIN_VALUE: 0
       - MIN_VALUE: 0
       - MAX_VALUE: 100
       - STEP: 1

    However, you can override each of them in the settings of your project by
    prefixing correspondent names with `FOBI_FORM_ELEMENT_SLIDER_`:

    .. code-block:: text

       - FOBI_FORM_ELEMENT_SLIDER_INITIAL
       - FOBI_FORM_ELEMENT_SLIDER_INITIAL_MAX_VALUE
       - FOBI_FORM_ELEMENT_SLIDER_INITIAL_MIN_VALUE
       - FOBI_FORM_ELEMENT_SLIDER_MIN_VALUE
       - FOBI_FORM_ELEMENT_SLIDER_MAX_VALUE
       - FOBI_FORM_ELEMENT_SLIDER_STEP

(5) By default, the submitted form value of `slider`
    elements is label (human readable representation of the value chosen).
    However, that part of the behaviour has been made configurable. You can
    choose between the following options:

    Consider the following list of (value, label) choices (the first element in
    the tuple is value, the second element is label):

    .. code-block:: python

        [
            ('alpha', 'Alpha'),
            ('beta', 'Beta'),
            ('gamma', 'Gamma'),
        ]

    .. code-block:: text

        - "val": `value` (example: "alpha").
        - "repr" (default): `label` (example: "Alpha").
        - "mix": `value (label)` (example: "Alpha (alpha)").

    Simply set the
    ``FOBI_FORM_ELEMENT_SLIDER_SUBMIT_VALUE_AS`` assign one of the following
    values: "val", "repr" or "mix" to get the desired behaviour.

fobi.contrib.plugins.form_elements.fields.text
----------------------------------------------
A ``Fobi`` Text form field plugin. Makes use of the
``django.forms.fields.CharField`` and ``django.forms.widgets.TextInput``.

Installation
~~~~~~~~~~~~
(1) Add ``fobi.contrib.plugins.form_elements.fields.text`` to the
    ``INSTALLED_APPS`` in your ``settings.py``.

    .. code-block:: python

        INSTALLED_APPS = (
            # ...
            'fobi.contrib.plugins.form_elements.fields.text',
            # ...
        )

(2) In the terminal type:

    .. code-block:: sh

        ./manage.py fobi_sync_plugins

(3) Assign appropriate permissions to the target users/groups to be using
    the plugin if ``FOBI_RESTRICT_PLUGIN_ACCESS`` is set to True.


fobi.contrib.plugins.form_elements.fields.textarea
--------------------------------------------------
A ``Fobi`` Textarea form field plugin. Makes use of the
``django.forms.fields.CharField`` and ``django.forms.widgets.Textarea``.

Installation
~~~~~~~~~~~~
(1) Add ``fobi.contrib.plugins.form_elements.fields.textarea`` to the
    ``INSTALLED_APPS`` in your ``settings.py``.

    .. code-block:: python

        INSTALLED_APPS = (
            # ...
            'fobi.contrib.plugins.form_elements.fields.textarea',
            # ...
        )

(2) In the terminal type:

    .. code-block:: sh

        ./manage.py fobi_sync_plugins

(3) Assign appropriate permissions to the target users/groups to be using
    the plugin if ``FOBI_RESTRICT_PLUGIN_ACCESS`` is set to True.


fobi.contrib.plugins.form_elements.fields.time
----------------------------------------------
A ``Fobi`` DateTime form field plugin. Makes use of the
``django.forms.fields.TimeField`` and
``django.forms.widgets.TextInput``.

Installation
~~~~~~~~~~~~
(1) Add ``fobi.contrib.plugins.form_elements.fields.time`` to the
    ``INSTALLED_APPS`` in your ``settings.py``.

    .. code-block:: python

        INSTALLED_APPS = (
            # ...
            'fobi.contrib.plugins.form_elements.fields.time',
            # ...
        )

(2) In the terminal type:

    .. code-block:: sh

        ./manage.py fobi_sync_plugins

(3) Assign appropriate permissions to the target users/groups to be using
    the plugin if ``FOBI_RESTRICT_PLUGIN_ACCESS`` is set to True.


fobi.contrib.plugins.form_elements.fields.url
---------------------------------------------
A ``Fobi`` URL form field plugin. Makes use of the
``django.forms.fields.URLField`` and ``django.forms.widgets.URLInput`` falling
back to ``django.forms.widgets.TextInput`` for older Django versions.

Installation
~~~~~~~~~~~~
(1) Add ``fobi.contrib.plugins.form_elements.fields.url`` to the
    ``INSTALLED_APPS`` in your ``settings.py``.

    .. code-block:: python

        INSTALLED_APPS = (
            # ...
            'fobi.contrib.plugins.form_elements.fields.url',
            # ...
        )

(2) In the terminal type:

    .. code-block:: sh

        ./manage.py fobi_sync_plugins

(3) Assign appropriate permissions to the target users/groups to be using
    the plugin if ``FOBI_RESTRICT_PLUGIN_ACCESS`` is set to True.


fobi.contrib.plugins.form_elements.security.captcha
---------------------------------------------------
A `CAPTCHA <http://en.wikipedia.org/wiki/CAPTCHA>`_ form field plugin. Makes
use of the `django-simple-captcha
<http://django-simple-captcha.readthedocs.io/en/latest/>`_.

Prerequisites
~~~~~~~~~~~~~
You will need ``libfreetype6``, otherwise ``django-simple-captcha`` won't work.

.. code-block:: sh

    sudo apt-get install libfreetype6-dev

Installation
~~~~~~~~~~~~
Install `django-simple-captcha`
###############################
Taken from django-simple-captcha `installation instructions
<http://django-simple-captcha.readthedocs.org/en/latest/usage.html#installation>`_.

(1) Download ``django-simple-captcha`` using pip by running:

    .. code-block:: sh

        pip install django-simple-captcha

(2) Add ``captcha`` to the ``INSTALLED_APPS`` in your ``settings.py``.

(3) Run ``python manage.py migrate``.

(4) Add an entry to your ``urls.py``:

    .. code-block:: python

        urlpatterns += [
            url(r'^captcha/', include('captcha.urls')),
        ]

Install `fobi` Captcha plugin
#############################
(1) Add ``fobi.contrib.plugins.form_elements.security.captcha`` to the
    ``INSTALLED_APPS`` in your ``settings.py``.

    .. code-block:: python

        INSTALLED_APPS = (
            # ...
            'fobi.contrib.plugins.form_elements.security.captcha',
            # ...
        )

(2) In the terminal type:

    .. code-block:: sh

        ./manage.py fobi_sync_plugins

(3) Assign appropriate permissions to the target users/groups to be using
    the plugin if ``FOBI_RESTRICT_PLUGIN_ACCESS`` is set to True.

(4) In order to have nicer text input widget, add the following line
    to your settings (if you're using bootstrap3 theme):

    .. code-block:: python

        CAPTCHA_TEXT_FIELD_TEMPLATE = 'bootstrap3/captcha/text_field.html'

    For foundation5 theme add the following line:

    .. code-block:: python

        CAPTCHA_TEXT_FIELD_TEMPLATE = 'foundation5/captcha/text_field.html'

Troubleshooting and usage limitations
~~~~~~~~~~~~~~~~~~~~~~~~~~~~~~~~~~~~~
In combination with other captcha solutions
###########################################
At the moment, you can't use both ``CAPTCHA``
(fobi.contrib.plugins.form_elements.security.captcha) and ``ReCAPTCHA``
(fobi.contrib.plugins.form_elements.security.recaptcha) plugins alongside due
to app name collision of the ``django-simple-captcha`` and ``django-recaptcha``
packages.

Usage
~~~~~
Note, that unlike most of the other form element plugins, default
value for the ``required`` attribute is True, which makes the Captcha
obligatory. Although you could still set it to False, it does not make
much sense to do so.


fobi.contrib.plugins.form_elements.security.honeypot
----------------------------------------------------
A `Honeypot <http://en.wikipedia.org/wiki/Honeypot_%28computing%29>`_
form field plugin. Just another anti-spam technique.

Installation
~~~~~~~~~~~~
(1) Add ``fobi.contrib.plugins.form_elements.security.honeypot`` to the
    ``INSTALLED_APPS`` in your ``settings.py``.

    .. code-block:: python

        INSTALLED_APPS = (
            # ...
            'fobi.contrib.plugins.form_elements.security.honeypot',
            # ...
        )

(2) In the terminal type:

    .. code-block:: sh

        ./manage.py fobi_sync_plugins

(3) Assign appropriate permissions to the target users/groups to be using
    the plugin if ``FOBI_RESTRICT_PLUGIN_ACCESS`` is set to True.


fobi.contrib.plugins.form_elements.security.recaptcha
-----------------------------------------------------
A `ReCAPTCHA <http://en.wikipedia.org/wiki/ReCAPTCHA>`_ form field plugin.
Makes use of the `django-recaptcha
<https://github.com/praekelt/django-recaptcha>`_.

Installation
~~~~~~~~~~~~
Install `django-recaptcha`
##########################
(1) Download ``django-recaptcha`` using pip by running:

    .. code-block:: sh

        pip install django-recaptcha

(2) Add ``captcha`` to the ``INSTALLED_APPS`` in your ``settings.py``.

(3) Run ``python manage.py migrate``.

Install `fobi` ReCAPTCHA plugin
###############################
(1) Add ``fobi.contrib.plugins.form_elements.security.recaptcha`` to the
   ``INSTALLED_APPS`` in your ``settings.py``.

    .. code-block:: python

        INSTALLED_APPS = (
            # ...
            'fobi.contrib.plugins.form_elements.security.recaptcha',
            # ...
        )

(2) In the terminal type:

    .. code-block:: sh

        ./manage.py fobi_sync_plugins

(3) Assign appropriate permissions to the target users/groups to be using
   the plugin if ``FOBI_RESTRICT_PLUGIN_ACCESS`` is set to True.

(4) Specify the following ReCAPTCHA credentials in your settings:

    .. code-block:: text

       - ``RECAPTCHA_PUBLIC_KEY``
       - ``RECAPTCHA_PRIVATE_KEY``

For testing purposes obtain the keys `here
<https://developers.google.com/recaptcha/docs/faq#id-like-to-run-automated-tests-with-recaptcha.-what-should-i-do>`_:

Troubleshooting and usage limitations
~~~~~~~~~~~~~~~~~~~~~~~~~~~~~~~~~~~~~
In combination with other captcha solutions
###########################################
At the moment, you can't use both ``CAPTCHA``
(fobi.contrib.plugins.form_elements.security.captcha) and ``ReCAPTCHA``
(fobi.contrib.plugins.form_elements.security.recaptcha) plugins alongside due
to app name collision of the ``django-simple-captcha`` and ``django-recaptcha``
packages.

If you happen to see errors like "Input error: k: Format of site key was
invalid", make sure to have defined (and filled in properly) the
``RECAPTCHA_PUBLIC_KEY`` and ``RECAPTCHA_PRIVATE_KEY`` in your settings.py.
See the `following <https://github.com/praekelt/django-recaptcha/issues/32>`_
thread for more information.

Usage
~~~~~
Note, that unlike most of the other form element plugins, default
value for the ``required`` attribute is True, which makes the ReCaptcha
obligatory. Although you could still set it to False, it does not make
much sense to do so.


fobi.contrib.plugins.form_elements.test.dummy
---------------------------------------------
A ``Fobi`` Dummy form element plugin. Created for testing purposes.

Installation
~~~~~~~~~~~~
(1) Add ``fobi.contrib.plugins.form_elements.test.dummy`` to the
    ``INSTALLED_APPS`` in your ``settings.py``.

    .. code-block:: python

        INSTALLED_APPS = (
            # ...
            'fobi.contrib.plugins.form_elements.test.dummy',
            # ...
        )

(2) In the terminal type:

    .. code-block:: sh

        ./manage.py fobi_sync_plugins

(3) Assign appropriate permissions to the target users/groups to be using
    the plugin if ``FOBI_RESTRICT_PLUGIN_ACCESS`` is set to True.


fobi.contrib.plugins.form_handlers.db_store
-------------------------------------------
A ``Fobi`` Database Store form-/wizard- handler plugin. Saves submitted form
data into the ``SavedFormDataEntry``/``SavedFormWizardDataEntry`` models.

Dependencies
~~~~~~~~~~~~
The `xlwt <https://pypi.python.org/pypi/xlwt>`_ package is required
(optional) for XLS export. If not present, export format falls back
to CSV.

Installation
~~~~~~~~~~~~
(1) Add ``fobi.contrib.plugins.form_handlers.db_store`` to the
    ``INSTALLED_APPS`` in your ``settings.py``.

    .. code-block:: python

        INSTALLED_APPS = (
            # ...
            'fobi.contrib.plugins.form_handlers.db_store',
            # ...
        )

(2) In the terminal type:

    .. code-block:: sh

        ./manage.py migrate

        ./manage.py fobi_sync_plugins

(3) Assign appropriate permissions to the target users/groups to be using
    the plugin if ``FOBI_RESTRICT_PLUGIN_ACCESS`` is set to True.

(4) Add db_store form handler plugin URLs to the urls.py of your project.

    .. code-block:: python

        urlpatterns = [
            # DB Store plugin URLs
            url(r'^fobi/plugins/form-handlers/db-store/',
                include('fobi.contrib.plugins.form_handlers.db_store.urls')),
        ]

    For form wizards do:

    .. code-block:: python

        urlpatterns = [
            # DB Store plugin URLs
            url(r'^fobi/plugins/form-wizard-handlers/db-store/',
                include('fobi.contrib.plugins.form_handlers.db_store.urls.'
                        'form_wizard_handlers')),
        ]


fobi.contrib.plugins.form_handlers.http_repost
----------------------------------------------
A ``Fobi`` HTTP Repost form handler plugin. Submits the form
data as is to the given endpoint.

Installation
~~~~~~~~~~~~
(1) Add ``fobi.contrib.plugins.form_handlers.http_repost`` to the
    ``INSTALLED_APPS`` in your ``settings.py``.

    .. code-block:: python

        INSTALLED_APPS = (
            # ...
            'fobi.contrib.plugins.form_handlers.http_repost',
            # ...
        )

(2) In the terminal type:

    .. code-block:: sh

        ./manage.py fobi_sync_plugins

(3) Assign appropriate permissions to the target users/groups to be using
    the plugin if ``FOBI_RESTRICT_PLUGIN_ACCESS`` is set to True.


fobi.contrib.plugins.form_handlers.mail
---------------------------------------
A ``Fobi`` Mail form handler plugin. Submits the form
data by email to the specified email address.

Installation
~~~~~~~~~~~~
(1) Add ``fobi.contrib.plugins.form_handlers.mail`` to the
    ``INSTALLED_APPS`` in your ``settings.py``.

    .. code-block:: python

        INSTALLED_APPS = (
            # ...
            'fobi.contrib.plugins.form_handlers.mail',
            # ...
        )

(2) In the terminal type:

    .. code-block:: sh

        ./manage.py fobi_sync_plugins

(3) Assign appropriate permissions to the target users/groups to be using
    the plugin if ``FOBI_RESTRICT_PLUGIN_ACCESS`` is set to True.


mailchimp_importer
------------------
A ``django-fobi`` integration with MailChimp.

This plugin makes it possible to import a form from a MailChimp list. A typical
list URL would be `this <https://us5.admin.mailchimp.com/lists/>`_. In the
listing you would see list names and `Stats` at the right corner. If you click
on it you would see the `Settings` link. Follow it and scroll to the bottom for
the unique id for your list. Now, if you have been successfully authenticated
to the MailChimp API using your API_KEY, you could call the `lists.merge_vars`
method for getting the form. API_KEY could be obtained from the MailChimp
in the `Account API <https://us5.admin.mailchimp.com/account/api/>`_.

For additional information on MailChimp import see the following `article
<http://kb.mailchimp.com/lists/managing-subscribers/manage-list-and-signup-form-fields>`_.

Prerequisites
~~~~~~~~~~~~~
Python wrapper for the Mailchimp:

.. code-block:: sh

   pip install mailchimp

If you are using Django 1.8 or greater, you would need `django-formtools`
package as well:

.. code-block:: sh

   pip install django-formtools

Installation
~~~~~~~~~~~~
your_project/settings.py
########################
.. code-block:: python

    INSTALLED_APPS = list(INSTALLED_APPS)
    INSTALLED_APPS += [
        'fobi.contrib.plugins.form_importers.mailchimp_importer',
    ]

How it works
~~~~~~~~~~~~
Assuming that you have configured the `mailchimp_importer` plugin properly and
have the Django running locally on port 8000, accessing the following URL would
bring you to the MailChimp form import wizard.

- http://localhost:8000/en/fobi/forms/importer/mailchimp/

On the first step you would be asked to provide your API_KEY, which is used
to authenticate to the MailChimp in order to fetch your list- and form-
information. The key isn't stored/saved/remembered. Next time you want to
import a form from the same account, you would have to provide it again.

Development status
~~~~~~~~~~~~~~~~~~
This part of code is alpha, which means it experimental and needs improvements.

See the `TODOS <https://raw.githubusercontent.com/barseghyanartur/django-fobi/master/TODOS.rst>`_
for the full list of planned-, pending- in-development- or to-be-implemented
features.

If you want to improve it or did make it working, please, make a pull request.


fobi.contrib.themes.bootstrap3
------------------------------
A ``django-fobi`` Bootstrap 3 theme. Based on the ??? template.

Installation
~~~~~~~~~~~~
(1) Add ``fobi.contrib.themes.bootstrap3`` to the
    ``INSTALLED_APPS`` in your ``settings.py``.

    .. code-block:: python

        INSTALLED_APPS = (
            # ...
            'fobi.contrib.themes.bootstrap3',
            # ...
        )

(2) Specify ``bootstrap3`` as a default theme in your ``settings.py``:

    .. code-block:: python

        FOBI_DEFAULT_THEME = 'bootstrap3'


fobi.contrib.themes.djangocms_admin_style_theme
-----------------------------------------------
A ``django-fobi`` theme in a style of ``djangocms-admin-style`` admin.
Relies on ``djangocms-admin-style`` package and some jQuery UI only.

jQuery UI "Smoothness" theme comes from `here <http://jqueryui.com/>`_.

Installation
~~~~~~~~~~~~
Install `djangocms-admin-style`
###############################
See the original `installation instructions
<https://pypi.python.org/pypi/djangocms-admin-style#installation>`_.

(1) Install the ``djangocms-admin-style`` package.

    .. code-block:: sh

        pip install djangocms-admin-style

(2) Add ``djangocms_admin_style`` to your ``INSTALLED_APPS`` just before
    ``django.contrib.admin``.

Install `fobi.contrib.themes.djangocms_admin_style_theme` theme
###############################################################
(1) Add ``fobi.contrib.themes.djangocms_admin_style_theme`` to the
    ``INSTALLED_APPS`` in your ``settings.py``.

    .. code-block:: python

        INSTALLED_APPS = (
            # ...
            'fobi.contrib.themes.djangocms_admin_style_theme',
            # ...
        )

(2) Specify ``djangocms_admin_style_theme`` as a default theme in your
    ``settings.py``:

    .. code-block:: python

        FOBI_DEFAULT_THEME = 'djangocms_admin_style_theme'


fobi.contrib.themes.foundation5
-------------------------------
A ``django-fobi`` Foundation 5 theme. Based on the ??? template, but
entire JS and CSS are taken from Foundation 5 version 5.4.0. The
`following <http://zurb.com/playground/foundation-icon-fonts-3>`_ icon set
was used.

Installation
~~~~~~~~~~~~
(1) Add ``fobi.contrib.themes.foundation5`` to the
    ``INSTALLED_APPS`` in your ``settings.py``.

    .. code-block:: python

        INSTALLED_APPS = (
            # ...
            'fobi.contrib.themes.foundation5',
            # ...
        )

(2) Specify ``foundation5`` as a default theme in your ``settings.py``:

    .. code-block:: python

        FOBI_DEFAULT_THEME = 'foundation5'


fobi.contrib.themes.simple
--------------------------
A ``django-fobi`` theme in a style of Django admin. Relies on Django-admin
and some jQuery UI only.

jQuery UI "Django" theme comes from `here
<http://jqueryui.com/themeroller/#!zThemeParams=5d000001004406000000000000003d8888d844329a8dfe02723de3e5702531794cd29e6ed19a93500bec10499630a65410e41ead4c600a0cf20b340bb5e2f7caf959ed396c92b6035d90d24df6690df466ac448d4e1c19e7fa7c9a0839be4194bf063920ea1af50a8118ad9351aef9ad563b3a37cd36e7495624fe90fc1dea5e04da5c3bc1b05fbaabd52118818b56bf553915a91d00d5f3e6d7170d10432c322c435542e105860d86f5aff187d2c5fd576473852b0a11341f0f25f44acc20995011eacc757f738992c953dbc7a1465ffdb121cb5442e4eab396fc706de223fe0fc9c95a7d117899db8aa67ebf8d5b547778d8301f54035188d6f909c525eba7227394e77fa275211eca51b9a828c4266d31e94e9ad9d094e2d5313fc059abfb69532833a14287184b79fd3e769e36246d5f0b3f8fb23a589e0ce916bb6b074faf8dbac4a8f379a481f14755e3043f7a684ccde3630e138ed0ed7e0e4af40517ffcf11fd3581d7da611c79f6481f3e02d2d1645c776ada5da686c7e62ad51e829cf9ba6ec42e0a7afa3dcaed299f70bd4a28055aa8c0f6d9d1d5f362280aff2c9be5d5355c0e15c5145565ac449331112dd272ba1c7f326f3502465763e229cdc80dec6054935a2c4ef8b62e3f00a7bee54e59377abda70f8f3fbd15004573b3372aaddd79545e195b14abddcb8dc730dc65504265aece22ee6158670dbc2d11f314ffebbc5e3d>`_.

Installation
~~~~~~~~~~~~
(1) Add ``fobi.contrib.themes.simple`` to the
    ``INSTALLED_APPS`` in your ``settings.py``.

    .. code-block:: python

        INSTALLED_APPS = (
            # ...
            'fobi.contrib.themes.simple',
            # ...
        )

(2) Specify ``simple`` as a default theme in your ``settings.py``:

    .. code-block:: python

        FOBI_DEFAULT_THEME = 'simple'

=======
.. include:: ../README.rst
.. include:: screenshots.rst
.. include:: submodules.rst
.. include:: ../src/fobi/contrib/apps/djangocms_integration/README.rst
.. include:: empty.rst
.. include:: ../src/fobi/contrib/apps/drf_integration/README.rst
.. include:: empty.rst
.. include:: ../src/fobi/contrib/apps/drf_integration/form_elements/README.rst
.. include:: empty.rst
.. include:: ../src/fobi/contrib/apps/drf_integration/form_elements/content/README.rst
.. include:: empty.rst
.. include:: ../src/fobi/contrib/apps/drf_integration/form_elements/content/content_image/README.rst
.. include:: empty.rst
.. include:: ../src/fobi/contrib/apps/drf_integration/form_elements/content/content_image_url/README.rst
.. include:: empty.rst
.. include:: ../src/fobi/contrib/apps/drf_integration/form_elements/content/content_markdown/README.rst
.. include:: empty.rst
.. include:: ../src/fobi/contrib/apps/drf_integration/form_elements/content/content_richtext/README.rst
.. include:: empty.rst
.. include:: ../src/fobi/contrib/apps/drf_integration/form_elements/content/content_text/README.rst
.. include:: empty.rst
.. include:: ../src/fobi/contrib/apps/drf_integration/form_elements/content/content_video/README.rst
.. include:: empty.rst
.. include:: ../src/fobi/contrib/apps/drf_integration/form_elements/fields/README.rst
.. include:: empty.rst
.. include:: ../src/fobi/contrib/apps/drf_integration/form_elements/fields/boolean/README.rst
.. include:: empty.rst
.. include:: ../src/fobi/contrib/apps/drf_integration/form_elements/fields/checkbox_select_multiple/README.rst
.. include:: empty.rst
.. include:: ../src/fobi/contrib/apps/drf_integration/form_elements/fields/date/README.rst
.. include:: empty.rst
.. include:: ../src/fobi/contrib/apps/drf_integration/form_elements/fields/date_drop_down/README.rst
.. include:: empty.rst
.. include:: ../src/fobi/contrib/apps/drf_integration/form_elements/fields/datetime/README.rst
.. include:: empty.rst
.. include:: ../src/fobi/contrib/apps/drf_integration/form_elements/fields/decimal/README.rst
.. include:: empty.rst
.. include:: ../src/fobi/contrib/apps/drf_integration/form_elements/fields/duration/README.rst
.. include:: empty.rst
.. include:: ../src/fobi/contrib/apps/drf_integration/form_elements/fields/email/README.rst
.. include:: empty.rst
.. include:: ../src/fobi/contrib/apps/drf_integration/form_elements/fields/file/README.rst
.. include:: empty.rst
.. include:: ../src/fobi/contrib/apps/drf_integration/form_elements/fields/float/README.rst
.. include:: empty.rst
.. include:: ../src/fobi/contrib/apps/drf_integration/form_elements/fields/hidden/README.rst
.. include:: empty.rst
.. include:: ../src/fobi/contrib/apps/drf_integration/form_elements/fields/input/README.rst
.. include:: empty.rst
.. include:: ../src/fobi/contrib/apps/drf_integration/form_elements/fields/integer/README.rst
.. include:: empty.rst
.. include:: ../src/fobi/contrib/apps/drf_integration/form_elements/fields/ip_address/README.rst
.. include:: empty.rst
.. include:: ../src/fobi/contrib/apps/drf_integration/form_elements/fields/null_boolean/README.rst
.. include:: empty.rst
.. include:: ../src/fobi/contrib/apps/drf_integration/form_elements/fields/password/README.rst
.. include:: empty.rst
.. include:: ../src/fobi/contrib/apps/drf_integration/form_elements/fields/radio/README.rst
.. include:: empty.rst
.. include:: ../src/fobi/contrib/apps/drf_integration/form_elements/fields/range_select/README.rst
.. include:: empty.rst
.. include:: ../src/fobi/contrib/apps/drf_integration/form_elements/fields/regex/README.rst
.. include:: empty.rst
.. include:: ../src/fobi/contrib/apps/drf_integration/form_elements/fields/select/README.rst
.. include:: empty.rst
.. include:: ../src/fobi/contrib/apps/drf_integration/form_elements/fields/select_model_object/README.rst
.. include:: empty.rst
.. include:: ../src/fobi/contrib/apps/drf_integration/form_elements/fields/select_multiple/README.rst
.. include:: empty.rst
.. include:: ../src/fobi/contrib/apps/drf_integration/form_elements/fields/select_multiple_model_objects/README.rst
.. include:: empty.rst
.. include:: ../src/fobi/contrib/apps/drf_integration/form_elements/fields/select_multiple_with_max/README.rst
.. include:: empty.rst
.. include:: ../src/fobi/contrib/apps/drf_integration/form_elements/fields/slider/README.rst
.. include:: empty.rst
.. include:: ../src/fobi/contrib/apps/drf_integration/form_elements/fields/slug/README.rst
.. include:: empty.rst
.. include:: ../src/fobi/contrib/apps/drf_integration/form_elements/fields/text/README.rst
.. include:: empty.rst
.. include:: ../src/fobi/contrib/apps/drf_integration/form_elements/fields/textarea/README.rst
.. include:: empty.rst
.. include:: ../src/fobi/contrib/apps/drf_integration/form_elements/fields/time/README.rst
.. include:: empty.rst
.. include:: ../src/fobi/contrib/apps/drf_integration/form_elements/fields/url/README.rst
.. include:: empty.rst
.. include:: ../src/fobi/contrib/apps/drf_integration/form_handlers/README.rst
.. include:: empty.rst
.. include:: ../src/fobi/contrib/apps/drf_integration/form_handlers/db_store/README.rst
.. include:: empty.rst
.. include:: ../src/fobi/contrib/apps/drf_integration/form_handlers/http_repost/README.rst
.. include:: empty.rst
.. include:: ../src/fobi/contrib/apps/drf_integration/form_handlers/mail/README.rst
.. include:: empty.rst
.. include:: ../src/fobi/contrib/apps/drf_integration/form_handlers/mail_sender/README.rst
.. include:: empty.rst
.. include:: ../src/fobi/contrib/apps/feincms_integration/README.rst
.. include:: empty.rst
.. include:: ../src/fobi/contrib/apps/mezzanine_integration/README.rst
.. include:: empty.rst
.. include:: ../src/fobi/contrib/apps/wagtail_integration/README.rst
.. include:: empty.rst
.. include:: ../src/fobi/contrib/plugins/form_elements/README.rst
.. include:: empty.rst
.. include:: ../src/fobi/contrib/plugins/form_elements/content/content_image/README.rst
.. include:: empty.rst
.. include:: ../src/fobi/contrib/plugins/form_elements/content/content_image_url/README.rst
.. include:: empty.rst
.. include:: ../src/fobi/contrib/plugins/form_elements/content/content_markdown/README.rst
.. include:: empty.rst
.. include:: ../src/fobi/contrib/plugins/form_elements/content/content_richtext/README.rst
.. include:: empty.rst
.. include:: ../src/fobi/contrib/plugins/form_elements/content/content_text/README.rst
.. include:: empty.rst
.. include:: ../src/fobi/contrib/plugins/form_elements/content/content_video/README.rst
.. include:: empty.rst
.. include:: ../src/fobi/contrib/plugins/form_elements/fields/boolean/README.rst
.. include:: empty.rst
.. include:: ../src/fobi/contrib/plugins/form_elements/fields/checkbox_select_multiple/README.rst
.. include:: empty.rst
.. include:: ../src/fobi/contrib/plugins/form_elements/fields/date/README.rst
.. include:: empty.rst
.. include:: ../src/fobi/contrib/plugins/form_elements/fields/date_drop_down/README.rst
.. include:: empty.rst
.. include:: ../src/fobi/contrib/plugins/form_elements/fields/datetime/README.rst
.. include:: empty.rst
.. include:: ../src/fobi/contrib/plugins/form_elements/fields/decimal/README.rst
.. include:: empty.rst
.. include:: ../src/fobi/contrib/plugins/form_elements/fields/duration/README.rst
.. include:: empty.rst
.. include:: ../src/fobi/contrib/plugins/form_elements/fields/email/README.rst
.. include:: empty.rst
.. include:: ../src/fobi/contrib/plugins/form_elements/fields/file/README.rst
.. include:: empty.rst
.. include:: ../src/fobi/contrib/plugins/form_elements/fields/float/README.rst
.. include:: empty.rst
.. include:: ../src/fobi/contrib/plugins/form_elements/fields/hidden/README.rst
.. include:: empty.rst
.. include:: ../src/fobi/contrib/plugins/form_elements/fields/hidden_model_object/README.rst
.. include:: empty.rst
.. include:: ../src/fobi/contrib/plugins/form_elements/fields/input/README.rst
.. include:: empty.rst
.. include:: ../src/fobi/contrib/plugins/form_elements/fields/integer/README.rst
.. include:: empty.rst
.. include:: ../src/fobi/contrib/plugins/form_elements/fields/ip_address/README.rst
.. include:: empty.rst
.. include:: ../src/fobi/contrib/plugins/form_elements/fields/null_boolean/README.rst
.. include:: empty.rst
.. include:: ../src/fobi/contrib/plugins/form_elements/fields/password/README.rst
.. include:: empty.rst
.. include:: ../src/fobi/contrib/plugins/form_elements/fields/radio/README.rst
.. include:: empty.rst
.. include:: ../src/fobi/contrib/plugins/form_elements/fields/range_select/README.rst
.. include:: empty.rst
.. include:: ../src/fobi/contrib/plugins/form_elements/fields/regex/README.rst
.. include:: empty.rst
.. include:: ../src/fobi/contrib/plugins/form_elements/fields/select/README.rst
.. include:: empty.rst
.. include:: ../src/fobi/contrib/plugins/form_elements/fields/select_model_object/README.rst
.. include:: empty.rst
.. include:: ../src/fobi/contrib/plugins/form_elements/fields/select_mptt_model_object/README.rst
.. include:: empty.rst
.. include:: ../src/fobi/contrib/plugins/form_elements/fields/select_multiple/README.rst
.. include:: empty.rst
.. include:: ../src/fobi/contrib/plugins/form_elements/fields/select_multiple_model_objects/README.rst
.. include:: empty.rst
.. include:: ../src/fobi/contrib/plugins/form_elements/fields/select_multiple_mptt_model_objects/README.rst
.. include:: empty.rst
.. include:: ../src/fobi/contrib/plugins/form_elements/fields/select_multiple_with_max/README.rst
.. include:: empty.rst
.. include:: ../src/fobi/contrib/plugins/form_elements/fields/slider/README.rst
.. include:: empty.rst
.. include:: ../src/fobi/contrib/plugins/form_elements/fields/slug/README.rst
.. include:: empty.rst
.. include:: ../src/fobi/contrib/plugins/form_elements/fields/text/README.rst
.. include:: empty.rst
.. include:: ../src/fobi/contrib/plugins/form_elements/fields/textarea/README.rst
.. include:: empty.rst
.. include:: ../src/fobi/contrib/plugins/form_elements/fields/time/README.rst
.. include:: empty.rst
.. include:: ../src/fobi/contrib/plugins/form_elements/fields/url/README.rst
.. include:: empty.rst
.. include:: ../src/fobi/contrib/plugins/form_elements/security/captcha/README.rst
.. include:: empty.rst
.. include:: ../src/fobi/contrib/plugins/form_elements/security/honeypot/README.rst
.. include:: empty.rst
.. include:: ../src/fobi/contrib/plugins/form_elements/security/invisible_recaptcha/README.rst
.. include:: empty.rst
.. include:: ../src/fobi/contrib/plugins/form_elements/security/recaptcha/README.rst
.. include:: empty.rst
.. include:: ../src/fobi/contrib/plugins/form_elements/test/dummy/README.rst
.. include:: empty.rst
.. include:: ../src/fobi/contrib/plugins/form_handlers/README.rst
.. include:: empty.rst
.. include:: ../src/fobi/contrib/plugins/form_handlers/db_store/README.rst
.. include:: empty.rst
.. include:: ../src/fobi/contrib/plugins/form_handlers/http_repost/README.rst
.. include:: empty.rst
.. include:: ../src/fobi/contrib/plugins/form_handlers/mail/README.rst
.. include:: empty.rst
.. include:: ../src/fobi/contrib/plugins/form_handlers/mail_sender/README.rst
.. include:: empty.rst
.. include:: ../src/fobi/contrib/plugins/form_importers/README.rst
.. include:: empty.rst
.. include:: ../src/fobi/contrib/plugins/form_importers/mailchimp_importer/README.rst
.. include:: empty.rst
.. include:: ../src/fobi/contrib/themes/README.rst
.. include:: empty.rst
.. include:: ../src/fobi/contrib/themes/bootstrap3/README.rst
.. include:: empty.rst
.. include:: ../src/fobi/contrib/themes/djangocms_admin_style_theme/README.rst
.. include:: empty.rst
.. include:: ../src/fobi/contrib/themes/foundation5/README.rst
.. include:: empty.rst
.. include:: ../src/fobi/contrib/themes/simple/README.rst
.. include:: empty.rst
.. include:: ../src/fobi/integration/README.rst
.. include:: empty.rst
.. include:: ../src/fobi/reusable/README.rst
.. include:: empty.rst
.. include:: ../src/fobi/reusable/markdown_widget/README.rst
.. include:: empty.rst
.. include:: ../src/fobi/wizard/README.rst
.. include:: empty.rst
.. include:: documentation.rst
>>>>>>> 8208893a
<|MERGE_RESOLUTION|>--- conflicted
+++ resolved
@@ -1,7216 +1,3 @@
-<<<<<<< HEAD
-===========
-django-fobi
-===========
-`django-fobi` (or just `fobi`) is a customisable, modular, user- and developer-
-friendly form generator/builder application for Django. With `fobi` you can
-build Django forms using an intuitive GUI, save or mail posted form data or
-even export forms into JSON format and import them on other instances. API
-allows you to build your own form elements and form handlers (mechanisms for
-handling the submitted form data).
-
-.. image:: https://img.shields.io/pypi/v/django-fobi.svg
-   :target: https://pypi.python.org/pypi/django-fobi
-   :alt: PyPI Version
-
-.. image:: https://img.shields.io/pypi/pyversions/django-fobi.svg
-    :target: https://pypi.python.org/pypi/django-fobi/
-    :alt: Supported Python versions
-
-.. image:: https://img.shields.io/travis/barseghyanartur/django-fobi/master.svg
-   :target: http://travis-ci.org/barseghyanartur/django-fobi
-   :alt: Build Status
-
-.. image:: https://readthedocs.org/projects/django-fobi/badge/?version=latest
-    :target: http://django-fobi.readthedocs.io/en/latest/?badge=latest
-    :alt: Documentation Status
-
-.. image:: https://img.shields.io/badge/license-GPL--2.0--only%20OR%20LGPL--2.1--or--later-blue.svg
-   :target: https://github.com/barseghyanartur/django-fobi/#License
-   :alt: GPL-2.0-only OR LGPL-2.1-or-later
-
-.. image:: https://coveralls.io/repos/github/barseghyanartur/django-fobi/badge.svg?branch=master
-    :target: https://coveralls.io/github/barseghyanartur/django-fobi?branch=master
-    :alt: Coverage
-
-Prerequisites
-=============
-- Django 2.2, 3.0, 3.1, 3.2 and 4.0.
-- Python 3.6, 3.7, 3.8 and 3.9.
-
-Key concepts
-============
-- Each form consists of elements. Form elements are divided into groups:
-
-  (a) form fields (input field, textarea, hidden field, file field, etc.).
-  (b) content (presentational) elements (text, image, embed video, etc.).
-  (c) security elements (captcha, etc).
-
-- Number of form elements is not limited.
-- Each form may contain handlers. Handler processes the form data (for example,
-  saves it or mails it). Number of the handlers is not limited.
-- Both form elements and form handlers are made with Django permission system
-  in mind.
-- As an addition to form handlers, form callbacks are implemented. Form
-  callbacks are fired on various stages of pre- and post-processing the form
-  data (on POST). Form callbacks do not make use of permission system (unless
-  you intentionally do so in the code of your callback) and are fired for all
-  forms (unlike form handlers, that are executed only if assigned).
-- Each plugin (form element or form handler) or a callback - is a Django
-  micro-app.
-- In addition for form element and form handler plugins, integration form
-  element and integration form handler plugins are implemented for integration
-  with diverse third-party apps and frameworks (such as Django REST framework).
-
-Note, that `django-fobi` does not require django-admin and administrative
-rights/permissions to access the UI, although almost seamless integration with
-django-admin is implemented through the ``simple`` theme.
-
-Main features and highlights
-============================
-- User-friendly GUI to quickly build forms.
-- Large variety of `Bundled form element plugins`_. Most of the Django fields
-  are supported. `HTML5 fields`_ are supported as well.
-- `Form wizards`_. Combine your forms into wizards. Form wizards may contain
-  handlers. Handler processes the form wizard data (for example, saves it or
-  mails it). Number of the form wizard handlers is not limited.
-- Forms can be automatically enabled/disabled based on dates (start date, end
-  date).
-- Anti-spam solutions like `CAPTCHA
-  <https://github.com/barseghyanartur/django-fobi/tree/stable/src/fobi/contrib/plugins/form_elements/security/captcha>`_,
-  `ReCAPTCHA
-  <https://github.com/barseghyanartur/django-fobi/tree/stable/src/fobi/contrib/plugins/form_elements/security/recaptcha>`_,
-  `Honeypot
-  <https://github.com/barseghyanartur/django-fobi/tree/stable/src/fobi/contrib/plugins/form_elements/security/honeypot>`_
-  or `Invisible reCAPTCHA
-  <https://github.com/barseghyanartur/django-fobi/tree/stable/src/fobi/contrib/plugins/form_elements/security/invisible_recaptcha>`__
-  come out of the box (CAPTCHA and ReCAPTCHA do require additional third-party
-  apps to be installed; Invisible reCAPTCHA doesn't).
-- In addition to standard form elements, there are cosmetic (presentational)
-  form elements (for adding a piece of text, image or a embed video)
-  alongside standard form elements.
-- Data handling in plugins (form handlers). Save the data, mail it to some
-  address or re-post it to some other endpoint. See the
-  `Bundled form handler plugins`_ for more information.
-- Developer-friendly API, which allows to edit existing or build new form
-  fields and handlers without touching the core.
-- Support for custom user model.
-- Class based views (and class-based permissions). Forms have an
-  owner (``auth.User``). Default permissions are set for the owner, but
-  class-based views provide a lot of freedom and can be easily customized.
-- `Theming`_. There are 4 ready to use `Bundled themes`_: "Bootstrap 3",
-  "Foundation 5", "Simple" (with editing interface in style of Django admin)
-  and "DjangoCMS admin style" theme (which is another simple theme with editing
-  interface in style of `djangocms-admin-style
-  <https://github.com/divio/djangocms-admin-style>`_).
-- Implemented `integration with Django REST framework
-  <https://github.com/barseghyanartur/django-fobi/tree/stable/src/fobi/contrib/apps/drf_integration>`_.
-- Implemented `integration with Wagtail
-  <https://github.com/barseghyanartur/django-fobi/tree/stable/src/fobi/contrib/apps/wagtail_integration>`_
-  (in a form of a Wagtail page).
-- Implemented `integration with FeinCMS
-  <https://github.com/barseghyanartur/django-fobi/tree/stable/src/fobi/contrib/apps/feincms_integration>`_
-  (in a form of a FeinCMS page widget).
-- Implemented `integration with DjangoCMS
-  <https://github.com/barseghyanartur/django-fobi/tree/stable/src/fobi/contrib/apps/djangocms_integration>`_
-  (in a form of a DjangoCMS page plugin).
-- Implemented `integration with Mezzanine
-  <https://github.com/barseghyanartur/django-fobi/tree/stable/src/fobi/contrib/apps/mezzanine_integration>`_
-  (in a form of a Mezzanine page).
-- Reordering of form elements using drag-n-drop.
-- Data export (`DB store
-  <https://github.com/barseghyanartur/django-fobi/tree/stable/src/fobi/contrib/plugins/form_handlers/db_store>`_
-  form handler plugin) into XLS/CSV format.
-- `Dynamic initial values`_ for form elements.
-- Import/export forms to/from JSON format.
-- Import forms from MailChimp using `mailchimp importer
-  <https://github.com/barseghyanartur/django-fobi/tree/stable/src/fobi/contrib/plugins/form_importers/mailchimp_importer>`_.
-
-Roadmap
-=======
-Some of the upcoming/in-development features/improvements are:
-
-- Implement disabling forms based on dates.
-- Cloning of forms.
-- JSON schema support.
-- Webpack integration.
-- Improved Django REST framework OPTIONS.
-- Bootstrap 4 support.
-- Foundation 6 support.
-
-See the `TODOS
-<https://raw.githubusercontent.com/barseghyanartur/django-fobi/master/TODOS.rst>`_
-for the full list of planned-, pending- in-development- or to-be-implemented
-features.
-
-Some screenshots
-================
-See the documentation for some screen shots:
-
-- `ReadTheDocs <http://django-fobi.readthedocs.org/#screenshots>`_
-
-Demo
-====
-Live demo
----------
-See the `live demo app <https://django-fobi.herokuapp.com/>`_ on Heroku.
-Additionally, see the `Django REST framework integration demo
-<https://django-fobi.herokuapp.com/api/>`_.
-
-Credentials:
-
-- username: test_user
-- password: test_user
-
-Run demo locally
-----------------
-In order to be able to quickly evaluate the ``django-fobi``, a demo app (with a
-quick installer) has been created (works on Ubuntu/Debian, may work on other
-Linux systems as well, although not guaranteed). Follow the instructions below
-for having the demo running within a minute.
-
-Grab the latest ``django_fobi_example_app_installer.sh``:
-
-.. code-block:: sh
-
-    wget https://raw.github.com/barseghyanartur/django-fobi/stable/examples/django_fobi_example_app_installer.sh
-
-Assign execute rights to the installer and run the
-`django_fobi_example_app_installer.sh`:
-
-.. code-block:: sh
-
-    chmod +x django_fobi_example_app_installer.sh
-    ./django_fobi_example_app_installer.sh
-
-Open your browser and test the app.
-
-Dashboard:
-
-- URL: http://127.0.0.1:8001/fobi/
-- Admin username: test_admin
-- Admin password: test
-
-Django admin interface:
-
-- URL: http://127.0.0.1:8001/admin/
-- Admin username: test_admin
-- Admin password: test
-
-If quick installer doesn't work for you, see the manual steps on running the
-`example project
-<https://github.com/barseghyanartur/django-fobi/tree/stable/examples>`_.
-
-Quick start
-===========
-See the `quick start <http://django-fobi.readthedocs.io/en/latest/quickstart.html>`_.
-
-Installation
-============
-
-(1) Install latest stable version from PyPI:
-
-    .. code-block:: sh
-
-        pip install django-fobi
-
-    Or latest stable version from GitHub:
-
-    .. code-block:: sh
-
-        pip install https://github.com/barseghyanartur/django-fobi/archive/stable.tar.gz
-
-(2) Add `fobi` to ``INSTALLED_APPS`` of the your projects' Django settings.
-    Furthermore, all themes and plugins to be used, shall be added to the
-    ``INSTALLED_APPS`` as well. Note, that if a plugin has additional
-    dependencies, you should be mentioning those in the ``INSTALLED_APPS``
-    as well.
-
-    .. code-block:: python
-
-        INSTALLED_APPS = (
-            # Used by fobi
-            'django.contrib.auth',
-            'django.contrib.contenttypes',
-            'django.contrib.sessions',
-            'django.contrib.sites',
-            'django.contrib.messages',
-            'django.contrib.staticfiles',
-            'django.contrib.admin',
-
-            # ...
-            # `django-fobi` core
-            'fobi',
-
-            # `django-fobi` themes
-            'fobi.contrib.themes.bootstrap3', # Bootstrap 3 theme
-            'fobi.contrib.themes.foundation5', # Foundation 5 theme
-            'fobi.contrib.themes.simple', # Simple theme
-
-            # `django-fobi` form elements - fields
-            'fobi.contrib.plugins.form_elements.fields.boolean',
-            'fobi.contrib.plugins.form_elements.fields.checkbox_select_multiple',
-            'fobi.contrib.plugins.form_elements.fields.date',
-            'fobi.contrib.plugins.form_elements.fields.date_drop_down',
-            'fobi.contrib.plugins.form_elements.fields.datetime',
-            'fobi.contrib.plugins.form_elements.fields.decimal',
-            'fobi.contrib.plugins.form_elements.fields.duration',
-            'fobi.contrib.plugins.form_elements.fields.email',
-            'fobi.contrib.plugins.form_elements.fields.file',
-            'fobi.contrib.plugins.form_elements.fields.float',
-            'fobi.contrib.plugins.form_elements.fields.hidden',
-            'fobi.contrib.plugins.form_elements.fields.input',
-            'fobi.contrib.plugins.form_elements.fields.integer',
-            'fobi.contrib.plugins.form_elements.fields.ip_address',
-            'fobi.contrib.plugins.form_elements.fields.null_boolean',
-            'fobi.contrib.plugins.form_elements.fields.password',
-            'fobi.contrib.plugins.form_elements.fields.range_select',
-            'fobi.contrib.plugins.form_elements.fields.radio',
-            'fobi.contrib.plugins.form_elements.fields.regex',
-            'fobi.contrib.plugins.form_elements.fields.select',
-            'fobi.contrib.plugins.form_elements.fields.select_model_object',
-            'fobi.contrib.plugins.form_elements.fields.select_multiple',
-            'fobi.contrib.plugins.form_elements.fields.select_multiple_model_objects',
-            'fobi.contrib.plugins.form_elements.fields.slider',
-            'fobi.contrib.plugins.form_elements.fields.slug',
-            'fobi.contrib.plugins.form_elements.fields.text',
-            'fobi.contrib.plugins.form_elements.fields.textarea',
-            'fobi.contrib.plugins.form_elements.fields.time',
-            'fobi.contrib.plugins.form_elements.fields.url',
-
-            # `django-fobi` form elements - content elements
-            'fobi.contrib.plugins.form_elements.test.dummy',
-            'easy_thumbnails', # Required by `content_image` plugin
-            'fobi.contrib.plugins.form_elements.content.content_image',
-            'fobi.contrib.plugins.form_elements.content.content_image_url',
-            'fobi.contrib.plugins.form_elements.content.content_markdown',
-            'fobi.contrib.plugins.form_elements.content.content_richtext',
-            'fobi.contrib.plugins.form_elements.content.content_text',
-            'fobi.contrib.plugins.form_elements.content.content_video',
-
-            # `django-fobi` form handlers
-            'fobi.contrib.plugins.form_handlers.db_store',
-            'fobi.contrib.plugins.form_handlers.http_repost',
-            'fobi.contrib.plugins.form_handlers.mail',
-            'fobi.contrib.plugins.form_handlers.mail_sender',
-
-            # Other project specific apps
-            'foo', # Test app
-            # ...
-        )
-
-(3) Make appropriate changes to the ``TEMPLATES`` of the your projects'
-    Django settings.
-
-    And ``fobi.context_processors.theme`` and
-    ``fobi.context_processors.dynamic_values``. See the following example.
-
-    .. code-block:: python
-
-        TEMPLATES = [
-            {
-                'BACKEND': 'django.template.backends.django.DjangoTemplates',
-                'DIRS': [(os.path.join('path', 'to', 'your', 'templates'))],
-                'OPTIONS': {
-                    'context_processors': [
-                        "django.template.context_processors.debug",
-                        'django.template.context_processors.request',
-                        "django.contrib.auth.context_processors.auth",
-                        "django.contrib.messages.context_processors.messages",
-                        "fobi.context_processors.theme",  # Important!
-                        "fobi.context_processors.dynamic_values",  # Optional
-                    ],
-                    'loaders': [
-                        'django.template.loaders.filesystem.Loader',
-                        'django.template.loaders.app_directories.Loader',
-                        'admin_tools.template_loaders.Loader',
-                    ],
-                    'debug': DEBUG_TEMPLATE,
-                }
-            },
-        ]
-
-    Make sure that ``django.core.context_processors.request`` is in
-    ``context_processors`` too.
-
-(4) Configure URLs
-
-    Add the following line to urlpatterns of your `urls` module.
-
-    .. code-block:: python
-
-        # View URLs
-        url(r'^fobi/', include('fobi.urls.view')),
-
-        # Edit URLs
-        url(r'^fobi/', include('fobi.urls.edit')),
-
-    Note, that some plugins require additional URL includes. For instance, if
-    you listed the ``fobi.contrib.plugins.form_handlers.db_store`` form handler
-    plugin in the ``INSTALLED_APPS``, you should mention the following in
-    ``urls`` module.
-
-    .. code-block:: python
-
-        # DB Store plugin URLs
-        url(r'^fobi/plugins/form-handlers/db-store/',
-            include('fobi.contrib.plugins.form_handlers.db_store.urls')),
-
-View URLs are put separately from edit URLs in order to make it possible
-to prefix the edit URLs differently. For example, if you're using the
-"Simple" theme, you would likely want to prefix the edit URLs with "admin/"
-so that it looks more like django-admin.
-
-Creating a new form element plugin
-==================================
-Form element plugins represent the elements of which the forms is made:
-Inputs, checkboxes, textareas, files, hidden fields, as well as pure
-presentational elements (text or image). Number of form elements in a form
-is not limited.
-
-Presentational form elements are inherited from ``fobi.base.FormElementPlugin``.
-
-The rest (real form elements, that are supposed to have a value)
-are inherited from ``fobi.base.FormFieldPlugin``.
-
-You should see a form element plugin as a Django micro app, which could have
-its' own models, admin interface, etc.
-
-`django-fobi` comes with several bundled form element plugins. Do check the
-source code as example.
-
-Let's say, you want to create a textarea form element plugin.
-
-There are several properties, each textarea should have. They are:
-
-- `label` (string): HTML label of the textarea.
-- `name` (string): HTML name of the textarea.
-- `initial` (string): Initial value of the textarea.
-- `required` (bool): Flag, which tells us whether the field is required or
-  optional.
-
-Let's name that plugin ``sample_textarea``. The plugin directory should then
-have the following structure.
-
-.. code-block:: sh
-
-    path/to/sample_textarea/
-    ├── __init__.py
-    ├── fobi_form_elements.py # Where plugins are defined and registered
-    ├── forms.py # Plugin configuration form
-    └── widgets.py # Where plugins widgets are defined
-
-Form element plugins should be registered in "fobi_form_elements.py" file. Each
-plugin module should be put into the ``INSTALLED_APPS`` of your Django
-projects' settings.
-
-In some cases, you would need plugin specific overridable settings (see
-``fobi.contrib.form_elements.fields.content.content_image`` plugin as an
-example). You are advised to write your settings in such a way, that variables
-of your Django project settings module would have `FOBI_PLUGIN_` prefix.
-
-Define and register the form element plugin
--------------------------------------------
-Step by step review of a how to create and register a plugin and plugin
-widgets. Note, that `django-fobi` auto-discovers your plugins if you place
-them into a file named ``fobi_form_elements.py`` of any Django app listed in
-``INSTALLED_APPS`` of your Django projects' settings module.
-
-path/to/sample_textarea/fobi_form_elements.py
-~~~~~~~~~~~~~~~~~~~~~~~~~~~~~~~~~~~~~~~~~~~~~
-A single form element plugin is registered by its' UID.
-
-Required imports.
-
-.. code-block:: python
-
-    from django import forms
-    from fobi.base import FormFieldPlugin, form_element_plugin_registry
-    from path.to.sample_textarea.forms import SampleTextareaForm
-
-Defining the Sample textarea plugin.
-
-.. code-block:: python
-
-    class SampleTextareaPlugin(FormFieldPlugin):
-        """Sample textarea plugin."""
-
-        uid = "sample_textarea"
-        name = "Sample Textarea"
-        form = SampleTextareaForm
-        group = "Samples" # Group to which the plugin belongs to
-
-        def get_form_field_instances(self,
-                                     request=None,
-                                     form_entry=None,
-                                     form_element_entries=None,
-                                     **kwargs):
-            kwargs = {
-                'required': self.data.required,
-                'label': self.data.label,
-                'initial': self.data.initial,
-                'widget': forms.widgets.Textarea(attrs={})
-            }
-
-            return [(self.data.name, forms.CharField, kwargs),]
-
-Registering the ``SampleTextareaPlugin`` plugin.
-
-.. code-block:: python
-
-    form_element_plugin_registry.register(SampleTextareaPlugin)
-
-Note, that in case you want to define a pure presentational element, make use
-of ``fobi.base.FormElementPlugin`` for subclassing, instead of
-``fobi.base.FormFieldPlugin``.
-See the source of the content plugins
-(fobi.contrib.plugins.form_elements.content) as a an example.
-
-For instance, the ``captcha`` and ``honeypot`` fields are implemented
-as form elements (subclasses the ``fobi.base.FormElementPlugin``). The
-``db_store`` form handler plugin does not save the form data of
-those elements. If you want the form element data to be saved, do inherit
-from ``fobi.base.FormFieldPlugin``.
-
-Hidden form element plugins, should be also having set the ``is_hidden``
-property to True. By default it's set to False. That makes the hidden
-form elements to be rendered using as ``django.forms.widgets.TextInput``
-widget in edit mode. In the view mode, the original widget that you
-assigned in your form element plugin would be used.
-
-There might be cases, when you need to do additional handling of the data upon
-the successful form submission. In such cases, you will need to define a
-``submit_plugin_form_data`` method in the plugin, which accepts the
-following arguments:
-
-- `form_entry` (fobi.models.FormEntry): Form entry, which is being submitted.
-- `request` (django.http.HttpRequest): The Django HTTP request.
-- `form` (django.forms.Form): Form object (a valid one, which contains
-  the ``cleaned_data`` attribute).
-- `form_element_entries` (fobi.models.FormElementEntry): Form element entries
-  for the `form_entry` given.
-- (**)kwargs : Additional arguments.
-
-Example (taken from fobi.contrib.plugins.form_elements.fields.file):
-
-.. code-block:: python
-
-    def submit_plugin_form_data(self,
-                                form_entry,
-                                request,
-                                form,
-                                form_element_entries=None,
-                                **kwargs):
-        """Submit plugin form data."""
-        # Get the file path
-        file_path = form.cleaned_data.get(self.data.name, None)
-        if file_path:
-            # Handle the upload
-            saved_file = handle_uploaded_file(FILES_UPLOAD_DIR, file_path)
-            # Overwrite ``cleaned_data`` of the ``form`` with path to moved
-            # file.
-            form.cleaned_data[self.data.name] = "{0}{1}".format(
-                settings.MEDIA_URL, saved_file
-            )
-
-        # It's critically important to return the ``form`` with updated
-        # ``cleaned_data``
-        return form
-
-In the example below, the original form is being modified. If you don't want
-the original form to be modified, do not return anything.
-
-Check the file form element plugin
-(fobi.contrib.plugins.form_elements.fields.file) for complete example.
-
-path/to/sample_textarea/forms.py
-~~~~~~~~~~~~~~~~~~~~~~~~~~~~~~~~
-Why to have another file for defining forms? Just to keep the code clean and
-less messy, although you could perfectly define all your plugin forms in the
-module ``fobi_form_elements.py``, it's recommended to keep it separate.
-
-Take into consideration, that ``forms.py`` is not an auto-discovered file
-pattern. All your form element plugins should be registered in modules named
-``fobi_form_elements.py``.
-
-Required imports.
-
-.. code-block:: python
-
-    from django import forms
-    from fobi.base import BasePluginForm
-
-Form for for ``SampleTextareaPlugin`` form element plugin.
-
-.. code-block:: python
-
-    class SampleTextareaForm(forms.Form, BasePluginForm):
-        """Sample textarea form."""
-
-        plugin_data_fields = [
-            ("name", ""),
-            ("label", ""),
-            ("initial", ""),
-            ("required", False)
-        ]
-
-        name = forms.CharField(label="Name", required=True)
-        label = forms.CharField(label="Label", required=True)
-        initial = forms.CharField(label="Initial", required=False)
-        required = forms.BooleanField(label="Required", required=False)
-
-Note that although it's not being checked in the code, but for form
-field plugins the following fields should be present in the plugin
-form (``BasePluginForm``) and the form plugin (``FormFieldPlugin``):
-
-- name
-
-In some cases, you might want to do something with the data
-before it gets saved. For that purpose, ``save_plugin_data`` method
-has been introduced.
-
-See the following `example
-<https://github.com/barseghyanartur/django-fobi/blob/stable/src/fobi/contrib/plugins/form_elements/content/content_image/forms.py>`_.
-
-.. code-block:: python
-
-    def save_plugin_data(self, request=None):
-        """Saving the plugin data and moving the file."""
-        file_path = self.cleaned_data.get('file', None)
-        if file_path:
-            saved_image = handle_uploaded_file(IMAGES_UPLOAD_DIR, file_path)
-            self.cleaned_data['file'] = saved_image
-
-path/to/sample_textarea/widgets.py
-~~~~~~~~~~~~~~~~~~~~~~~~~~~~~~~~~~
-Required imports.
-
-.. code-block:: python
-
-    from fobi.base import FormElementPluginWidget
-
-Defining the base plugin widget.
-
-.. code-block:: python
-
-    class BaseSampleTextareaPluginWidget(FormElementPluginWidget):
-        """Base sample textarea plugin widget."""
-
-        # Same as ``uid`` value of the ``SampleTextareaPlugin``.
-        plugin_uid = "sample_textarea"
-
-path/to/sample_layout/fobi_form_elements.py
-~~~~~~~~~~~~~~~~~~~~~~~~~~~~~~~~~~~~~~~~~~~
-Register in the registry (in some module which is for sure to be loaded; it's
-handy to do it in the theme module).
-
-Required imports.
-
-.. code-block:: python
-
-    from fobi.base import form_element_plugin_widget_registry
-    from path.to.sample_textarea.widgets import BaseSampleTextareaPluginWidget
-
-Define the theme specific plugin.
-
-.. code-block:: python
-
-    class SampleTextareaPluginWidget(BaseSampleTextareaPluginWidget):
-        """Sample textarea plugin widget."""
-
-        theme_uid = 'bootstrap3' # Theme for which the widget is loaded
-        media_js = [
-            'sample_layout/js/fobi.plugins.form_elements.sample_textarea.js',
-        ]
-        media_css = [
-            'sample_layout/css/fobi.plugins.form_elements.sample_textarea.css',
-        ]
-
-Register the widget.
-
-.. code-block:: python
-
-    form_element_plugin_widget_registry.register(SampleTextareaPluginWidget)
-
-Form element plugin final steps
-~~~~~~~~~~~~~~~~~~~~~~~~~~~~~~~
-Now, that everything is ready, make sure your plugin module is added to
-``INSTALLED_APPS``.
-
-.. code-block:: python
-
-    INSTALLED_APPS = (
-        # ...
-        'path.to.sample_textarea',
-        # ...
-    )
-
-Afterwards, go to terminal and type the following command.
-
-.. code-block:: sh
-
-    ./manage.py fobi_sync_plugins
-
-If your HTTP server is running, you would then be able to see the new plugin
-in the edit form interface.
-
-Dashboard URL: http://127.0.0.1:8000/fobi/
-
-Note, that you have to be logged in, in order to use the dashboard. If your
-new plugin doesn't appear, set the ``FOBI_DEBUG`` to True in your Django's
-local settings module, re-run your code and check console for error
-notifications.
-
-Creating a new form handler plugin
-==================================
-Form handler plugins handle the form data. `django-fobi` comes with several
-bundled form handler plugins, among which is the ``db_store`` and ``mail``
-plugins, which are responsible for saving the submitted form data into the
-database and mailing the data to recipients specified. Number of form handlers
-in a form is not limited. Certain form handlers are not configurable (for
-example the ``db_store`` form handler isn't), while others are (``mail``,
-``http_repost``).
-
-You should see a form handler as a Django micro app, which could have its' own
-models, admin interface, etc.
-
-By default, it's possible to use a form handler plugin multiple times per form.
-If you wish to allow form handler plugin to be used only once in a form,
-set the ``allow_multiple`` property of the plugin to False.
-
-As said above, `django-fobi` comes with several bundled form handler plugins.
-Do check the source code as example.
-
-Define and register the form handler plugin
--------------------------------------------
-Let's name that plugin ``sample_mail``. The plugin directory should then have
-the following structure.
-
-.. code-block:: text
-
-    path/to/sample_mail/
-    ├── __init__.py
-    ├── fobi_form_handlers.py  # Where plugins are defined and registered
-    └── forms.py  # Plugin configuration form
-
-Form handler plugins should be registered in "fobi_form_handlers.py" file.
-Each plugin module should be put into the ``INSTALLED_APPS`` of your Django
-projects' settings.
-
-path/to/sample_mail/fobi_form_handlers.py
-~~~~~~~~~~~~~~~~~~~~~~~~~~~~~~~~~~~~~~~~~
-A single form handler plugin is registered by its' UID.
-
-Required imports.
-
-.. code-block:: python
-
-    import json
-    from django.core.mail import send_mail
-    from fobi.base import FormHandlerPlugin, form_handler_plugin_registry
-    from path.to.sample_mail.forms import SampleMailForm
-
-Defining the Sample mail handler plugin.
-
-.. code-block:: python
-
-    class SampleMailHandlerPlugin(FormHandlerPlugin):
-        """Sample mail handler plugin."""
-
-        uid = "sample_mail"
-        name = _("Sample mail")
-        form = SampleMailForm
-
-        def run(self, form_entry, request, form, form_element_entries=None):
-            """To be executed by handler."""
-            send_mail(
-                self.data.subject,
-                json.dumps(form.cleaned_data),
-                self.data.from_email,
-                [self.data.to_email],
-                fail_silently=True
-            )
-
-Register the plugin
-
-.. code-block:: python
-
-    form_handler_plugin_registry.register(SampleMailHandlerPlugin)
-
-Some form handlers are configurable, some others not. In order to
-have a user friendly way of showing the form handler settings, what's
-sometimes needed, a ``plugin_data_repr`` method has been introduced.
-Simplest implementation of it would look as follows:
-
-.. code-block:: python
-
-    def plugin_data_repr(self):
-        """Human readable representation of plugin data.
-
-        :return string:
-        """
-        return self.data.__dict__
-
-path/to/sample_mail/forms.py
-~~~~~~~~~~~~~~~~~~~~~~~~~~~~
-If plugin is configurable, it has configuration data. A single form may have
-unlimited number of same plugins. Imagine, you want to have different subjects
-and additional body texts for different user groups. You could then assign two
-form handler ``mail`` plugins to the form. Of course, saving the posted form
-data many times does not make sense, but it's up to the user. So, in case if
-plugin is configurable, it should have a form.
-
-Why to have another file for defining forms? Just to keep the code clean and
-less messy, although you could perfectly define all your plugin forms in the
-module ``fobi_form_handlers.py``, it's recommended to keep it separate.
-
-Take into consideration, that ``forms.py`` is not an auto-discovered file
-pattern. All your form handler plugins should be registered in modules named
-``fobi_form_handlers.py``.
-
-Required imports.
-
-.. code-block:: python
-
-    from django import forms
-    from django.utils.translation import ugettext_lazy as _
-    from fobi.base import BasePluginForm
-
-Defining the form for Sample mail handler plugin.
-
-.. code-block:: python
-
-    class MailForm(forms.Form, BasePluginForm):
-        """Mail form."""
-
-        plugin_data_fields = [
-            ("from_name", ""),
-            ("from_email", ""),
-            ("to_name", ""),
-            ("to_email", ""),
-            ("subject", ""),
-            ("body", ""),
-        ]
-
-        from_name = forms.CharField(label=_("From name"), required=True)
-        from_email = forms.EmailField(label=_("From email"), required=True)
-        to_name = forms.CharField(label=_("To name"), required=True)
-        to_email = forms.EmailField(label=_("To email"), required=True)
-        subject = forms.CharField(label=_("Subject"), required=True)
-        body = forms.CharField(
-            label=_("Body"),
-            required=False,
-            widget=forms.widgets.Textarea
-        )
-
-After the plugin has been processed, all its' data is available in a
-``plugin_instance.data`` container (for example,
-``plugin_instance.data.subject`` or ``plugin_instance.data.from_name``).
-
-Prioritise the execution order
-~~~~~~~~~~~~~~~~~~~~~~~~~~~~~~
-Some form handlers shall be executed prior others. A good example of such, is
-a combination of "mail" and "db_save" form handlers for the form. In case if
-large files are posted, submission of form data would fail if "mail" plugin
-would be executed after "db_save" has been executed. That's why it's possible
-to prioritise that ordering in a ``FOBI_FORM_HANDLER_PLUGINS_EXECUTION_ORDER``
-setting variable.
-
-If not specified or left empty, form handler plugins would be ran in the order
-of discovery. All form handler plugins that are not listed in the
-``FORM_HANDLER_PLUGINS_EXECUTION_ORDER``, would be ran after the plugins that
-are mentioned there.
-
-.. code-block:: python
-
-    FORM_HANDLER_PLUGINS_EXECUTION_ORDER = (
-        'http_repost',
-        'mail',
-        # The 'db_store' is left out intentionally, since it should
-        # be the last plugin to be executed.
-    )
-
-Form handler plugin custom actions
-~~~~~~~~~~~~~~~~~~~~~~~~~~~~~~~~~~
-By default, a single form handler plugin has at least a "delete" action.
-If plugin is configurable, it gets an "edit" action as well.
-
-For some of your plugins, you may want to register a custom action. For
-example, the "db_store" plugin does have one, for showing a link to
-a listing page with saved form data for the form given.
-
-For such cases, define a ``custom_actions`` method in your form handler
-plugin. That method shall return a list of triples. In each triple,
-first value is the URL, second value is the title and the third value
-is the icon of the URL.
-
-The following example is taken from the "db_store" plugin.
-
-.. code-block:: python
-
-    def custom_actions(self):
-        """Adding a link to view the saved form entries.
-
-        :return iterable:
-        """
-        return (
-            (
-                reverse('fobi.contrib.plugins.form_handlers.db_store.view_saved_form_data_entries'),
-                _("View entries"),
-                'glyphicon glyphicon-list'
-            ),
-        )
-
-Form handler plugin final steps
-~~~~~~~~~~~~~~~~~~~~~~~~~~~~~~~
-Do not forget to add the form handler plugin module to ``INSTALLED_APPS``.
-
-.. code-block:: python
-
-    INSTALLED_APPS = (
-        # ...
-        'path.to.sample_mail',
-        # ...
-    )
-
-Afterwards, go to terminal and type the following command.
-
-.. code-block:: sh
-
-    ./manage.py fobi_sync_plugins
-
-If your HTTP server is running, you would then be able to see the new plugin
-in the edit form interface.
-
-Creating a new form importer plugin
-===================================
-Form importer plugins import the forms from some external data source into
-`django-fobi` form format. Number of form importers is not limited. Form
-importers are implemented in forms of wizards (since they may contain several
-steps).
-
-You should see a form importer as a Django micro app, which could have its' own
-models, admin interface, etc.
-
-At the moment `django-fobi` comes with only one bundled form handler plugin,
-which is the ``mailchimp_importer``, which is responsible for importing
-existing MailChimp forms into `django-fobi`.
-
-Define and register the form importer plugin
---------------------------------------------
-Let's name that plugin ``sample_importer``. The plugin directory should then
-have the following structure.
-
-.. code-block:: text
-
-    path/to/sample_importer/
-    ├── templates
-    │   └── sample_importer
-    │       ├── 0.html
-    │       └── 1.html
-    ├── __init__.py
-    ├── fobi_form_importers.py # Where plugins are defined and registered
-    ├── forms.py # Wizard forms
-    └── views.py # Wizard views
-
-Form importer plugins should be registered in "fobi_form_importers.py" file.
-Each plugin module should be put into the ``INSTALLED_APPS`` of your Django
-projects' settings.
-
-path/to/sample_importer/fobi_form_importers.py
-~~~~~~~~~~~~~~~~~~~~~~~~~~~~~~~~~~~~~~~~~~~~~~
-A single form importer plugin is registered by its' UID.
-
-Required imports.
-
-.. code-block:: python
-
-    from django.utils.translation import ugettext_lazy as _
-    from fobi.form_importers import BaseFormImporter, form_importer_plugin_registry
-    from fobi.contrib.plugins.form_elements import fields
-    from path.to.sample_importer.views import SampleImporterWizardView
-
-Defining the Sample importer plugin.
-
-.. code-block:: python
-
-    class SampleImporterPlugin(FormHandlerPlugin):
-        """Sample importer plugin."""
-
-        uid = 'sample_importer'
-        name = _("Sample importer")
-        wizard = SampleImporterWizardView
-        templates = [
-            'sample_importer/0.html',
-            'sample_importer/1.html',
-        ]
-
-        # field_type (at importer): uid (django-fobi)
-        fields_mapping = {
-            # Implemented
-            'email': fields.email.UID,
-            'text': fields.text.UID,
-            'number': fields.integer.UID,
-            'dropdown': fields.select.UID,
-            'date': fields.date.UID,
-            'url': fields.url.UID,
-            'radio': fields.radio.UID,
-
-            # Transformed into something else
-            'address': fields.text.UID,
-            'zip': fields.text.UID,
-            'phone': fields.text.UID,
-        }
-
-        # Django standard: remote
-        field_properties_mapping = {
-            'label': 'name',
-            'name': 'tag',
-            'help_text': 'helptext',
-            'initial': 'default',
-            'required': 'req',
-            'choices': 'choices',
-        }
-
-        field_type_prop_name = 'field_type'
-        position_prop_name = 'order'
-
-        def extract_field_properties(self, field_data):
-            field_properties = {}
-            for prop, val in self.field_properties_mapping.items():
-                if val in field_data:
-                    if 'choices' == val:
-                        field_properties[prop] = "\n".join(field_data[val])
-                    else:
-                        field_properties[prop] = field_data[val]
-            return field_properties
-
-
-    form_importer_plugin_registry.register(SampleImporter)
-
-path/to/sample_importer/forms.py
-~~~~~~~~~~~~~~~~~~~~~~~~~~~~~~~~
-As mentioned above, form importers are implemented in form of wizards. The
-forms are the wizard steps.
-
-Required imports.
-
-.. code-block:: python
-
-    from django import forms
-    from django.utils.translation import ugettext_lazy as _
-    from sample_service_api import sample_api  # Just an imaginary API client
-
-Defining the form for Sample importer plugin.
-
-.. code-block:: python
-
-    class SampleImporterStep1Form(forms.Form):
-        """First form the the wizard."""
-
-        api_key = forms.CharField(required=True)
-
-
-    class SampleImporterStep2Form(forms.Form):
-        """Second form of the wizard."""
-
-        list_id = forms.ChoiceField(required=True, choices=[])
-
-        def __init__(self, *args, **kwargs):
-            self._api_key = None
-
-            if 'api_key' in kwargs:
-                self._api_key = kwargs.pop('api_key', None)
-
-            super(SampleImporterStep2Form, self).__init__(*args, **kwargs)
-
-            if self._api_key:
-                client = sample_api.Api(self._api_key)
-                lists = client.lists.list()
-                choices = [(l['id'], l['name']) for l in lists['data']]
-                self.fields['list_id'].choices = choices
-
-path/to/sample_importer/views.py
-~~~~~~~~~~~~~~~~~~~~~~~~~~~~~~~~
-The wizard views.
-
-Required imports.
-
-.. code-block:: python
-
-    from sample_service_api import sample_api  # Just an imaginary API client
-
-    from django.shortcuts import redirect
-    from django.core.urlresolvers import reverse
-    from django.contrib import messages
-    from django.utils.translation import ugettext_lazy as _
-
-    # For django LTE 1.8 import from `django.contrib.formtools.wizard.views`
-    from formtools.wizard.views import SessionWizardView
-
-    from path.to.sample_importer.forms import (
-        SampleImporterStep1Form,
-        SampleImporterStep2Form,
-    )
-
-Defining the wizard view for Sample importer plugin.
-
-.. code-block:: python
-
-    class SampleImporterWizardView(SessionWizardView):
-        """Sample importer wizard view."""
-
-        form_list = [SampleImporterStep1Form, SampleImporterStep2Form]
-
-        def get_form_kwargs(self, step):
-            """Get form kwargs (to be used internally)."""
-            if '1' == step:
-                data = self.get_cleaned_data_for_step('0') or {}
-                api_key = data.get('api_key', None)
-                return {'api_key': api_key}
-            return {}
-
-        def done(self, form_list, **kwargs):
-            """After all forms are submitted."""
-            # Merging cleaned data into one dict
-            cleaned_data = {}
-            for form in form_list:
-                cleaned_data.update(form.cleaned_data)
-
-            # Connecting to sample client API
-            client = sample_client.Api(cleaned_data['api_key'])
-
-            # Fetching the form data
-            form_data = client.lists.merge_vars(
-                id={'list_id': cleaned_data['list_id']}
-            )
-
-            # We need the first form only
-            try:
-                form_data = form_data['data'][0]
-            except Exception as err:
-                messages.warning(
-                    self.request,
-                    _('Selected form could not be imported due errors.')
-                )
-                return redirect(reverse('fobi.dashboard'))
-
-            # Actually, import the form
-            form_entry = self._form_importer.import_data(
-                {'name': form_data['name'], 'user': self.request.user},
-                form_data['merge_vars']
-            )
-
-            redirect_url = reverse(
-                'fobi.edit_form_entry',
-                kwargs={'form_entry_id': form_entry.pk}
-            )
-
-            messages.info(
-                self.request,
-                _('Form {0} imported successfully.').format(form_data['name'])
-            )
-
-            return redirect("{0}".format(redirect_url))
-
-Form importer plugin final steps
-~~~~~~~~~~~~~~~~~~~~~~~~~~~~~~~~
-Do not forget to add the form importer plugin module to ``INSTALLED_APPS``.
-
-.. code-block:: python
-
-    INSTALLED_APPS = (
-        # ...
-        'path.to.sample_importer',
-        # ...
-    )
-
-Afterwards, go to terminal and type the following command.
-
-.. code-block:: sh
-
-    ./manage.py fobi_sync_plugins
-
-If your HTTP server is running, you would then be able to see the new plugin
-in the dashboard form interface (implemented in all bundled themes).
-
-Creating a form callback
-========================
-Form callbacks are additional hooks, that are executed on various stages of
-the form submission.
-
-Let's place the callback in the ``foo`` module. The plugin directory should
-then have the following structure.
-
-.. code-block:: text
-
-    path/to/foo/
-    ├── __init__.py
-    └── fobi_form_callbacks.py # Where callbacks are defined and registered
-
-See the callback example below.
-
-Required imports.
-
-.. code-block:: python
-
-    from fobi.constants import (
-        CALLBACK_BEFORE_FORM_VALIDATION,
-        CALLBACK_FORM_VALID_BEFORE_SUBMIT_PLUGIN_FORM_DATA,
-        CALLBACK_FORM_VALID, CALLBACK_FORM_VALID_AFTER_FORM_HANDLERS,
-        CALLBACK_FORM_INVALID
-    )
-    from fobi.base import FormCallback, form_callback_registry
-
-Define and register the callback
-
-.. code-block:: python
-
-    class SampleFooCallback(FormCallback):
-        """Sample foo callback."""
-
-        stage = CALLBACK_FORM_VALID
-
-        def callback(self, form_entry, request, form):
-            """Define your callback code here."""
-            print("Great! Your form is valid!")
-
-    form_callback_registry.register(SampleFooCallback)
-
-Add the callback module to ``INSTALLED_APPS``.
-
-.. code-block:: python
-
-    INSTALLED_APPS = (
-        # ...
-        'path.to.foo',
-        # ...
-    )
-
-Class-based views
-=================
-Views
------
-Migration to class based views is simple. Only your project's ``urls.py``
-would change:
-
-.. code-block:: python
-
-    urlpatterns = [
-        # ...
-        url(r'^fobi/', include('fobi.urls.class_based.view')),
-        url(r'^fobi/', include('fobi.urls.class_based.edit')),
-        # ...
-    ]
-
-To use function based views, simply replace the previous line with:
-
-.. code-block:: python
-
-    urlpatterns = [
-        # ...
-        url(r'^fobi/', include('fobi.urls.view')),
-        url(r'^fobi/', include('fobi.urls.edit')),
-        # ...
-    ]
-
-Permissions
------------
-
-Class-based permissions work only in combination with class-based views.
-
-Example:
-
-.. code-block:: python
-
-    from fobi.permissions.definitions import edit_form_entry_permissions
-    from fobi.permissions.generic import BasePermission
-    from fobi.permissions.helpers import (
-      any_permission_required_func, login_required,
-    )
-
-    class EditFormEntryPermission(BasePermission):
-    """Permission to edit form entries."""
-
-    def has_permission(self, request, view) -> bool:
-      return login_required(request) and any_permission_required_func(
-          edit_form_entry_permissions
-      )(request.user)
-
-    def has_object_permission(self, request, view, obj) -> bool:
-      return login_required(request) and any_permission_required_func(
-          edit_form_entry_permissions
-      )(request.user) and obj.user == request.user
-
-Suggestions
-===========
-Custom action for the form
---------------------------
-Sometimes, you would want to specify a different action for the form.
-Although it's possible to define a custom form action (``action`` field
-in the "Form properties" tab), you're advised to use the ``http_repost``
-plugin instead, since then the form would be still validated locally
-and only then the valid data, as is, would be sent to the desired
-endpoint.
-
-Take in mind, that if both cases, if CSRF protection is enabled on
-the endpoint, your post request would result an error.
-
-When you want to customise too many things
-------------------------------------------
-`django-fobi`, with its' flexible form elements, form handlers and form
-callbacks is very customisable. However, there might be cases when you need to
-override entire view to fit your needs. Take a look at the
-`FeinCMS integration
-<https://github.com/barseghyanartur/django-fobi/tree/stable/src/fobi/contrib/apps/feincms_integration/widgets.py>`_
-or `DjangoCMS integration
-<https://github.com/barseghyanartur/django-fobi/blob/stable/src/fobi/contrib/apps/djangocms_integration/cms_plugins.py>`_
-as a good example of such. You may also want to compare the code from original
-view ``fobi.views.view_form_entry`` with the code from the widget to get a
-better idea of what could be changed in your case. If need a good advice,
-just ask me.
-
-Theming
-=======
-`django-fobi` comes with theming API. While there are several ready-to-use
-themes:
-
-- "Bootstrap 3" theme
-- "Foundation 5" theme
-- "Simple" theme in (with editing interface in style of the Django admin)
-- "DjangoCMS admin style" theme (which is another simple theme with editing
-  interface in style of ``djangocms-admin-style``)
-
-Obviously, there are two sorts of views when it comes to editing and viewing
-the form.
-
-- The "view-view", when the form as it has been made is exposed to the
-  site end- users/visitors.
-- The "edit-view" (builder view), where the authorised users build their forms.
-
-Both "Bootstrap 3" and "Foundation 5" themes are making use of the same style
-for both "view-view" and "edit-view" views.
-
-Both "Simple" and "DjangoCMS admin style" themes are styling for the
-"edit-view" only. The "view-view" is pretty much blank, as shown on the one
-of the screenshots [2.6]_.
-
-Have in mind, that creating a brand new theme could be time consuming.
-Instead, you are advised to extend existing themes or in the worst case,
-if too much customisation required, create your own themes based on
-existing ones (just copy the desired theme to your project directory and
-work it out further).
-
-It's possible to use different templates for all "view" and "edit"
-actions (see the source code of the "simple" theme). Both "Bootstrap 3" and
-"Foundation 5" themes look great. Although if you can't use any of those,
-the "Simple" theme is the best start, since it looks just like django-admin.
-
-Create a new theme
-------------------
-
-Let's place the theme in the ``sample_theme`` module. The theme directory
-should then have the following structure.
-
-.. code-block:: text
-
-    path/to/sample_theme/
-    ├── static
-    │   ├── css
-    │   │   └── sample_theme.css
-    │   └── js
-    │       └── sample_theme.js
-    ├── templates
-    │   └── sample_theme
-    │       ├── _base.html
-    │       ├── add_form_element_entry.html
-    │       ├── ...
-    │       └── view_form_entry_ajax.html
-    ├── __init__.py
-    ├── fobi_form_elements.py
-    └── fobi_themes.py # Where themes are defined and registered
-
-See the theme example below.
-
-.. code-block:: python
-
-    from django.utils.translation import ugettext_lazy as _
-
-    from fobi.base import BaseTheme, theme_registry
-
-    class SampleTheme(BaseTheme):
-        """Sample theme."""
-
-        uid = 'sample'
-        name = _("Sample")
-
-        media_css = (
-            'sample_theme/css/sample_theme.css',
-            'css/fobi.core.css',
-        )
-
-        media_js = (
-            'js/jquery-1.10.2.min.js',
-            'jquery-ui/js/jquery-ui-1.10.3.custom.min.js',
-            'js/jquery.slugify.js',
-            'js/fobi.core.js',
-            'sample_theme/js/sample_theme.js',
-        )
-
-        # Form element specific
-        form_element_html_class = 'form-control'
-        form_radio_element_html_class = 'radio'
-        form_element_checkbox_html_class = 'checkbox'
-
-        form_edit_form_entry_option_class = 'glyphicon glyphicon-edit'
-        form_delete_form_entry_option_class = 'glyphicon glyphicon-remove'
-        form_list_container_class = 'list-inline'
-
-        # Templates
-        master_base_template = 'sample_theme/_base.html'
-        base_template = 'sample_theme/base.html'
-
-        form_ajax = 'sample_theme/snippets/form_ajax.html'
-        form_snippet_template_name = 'sample_theme/snippets/form_snippet.html'
-        form_properties_snippet_template_name = 'sample_theme/snippets/form_properties_snippet.html'
-        messages_snippet_template_name = 'sample_theme/snippets/messages_snippet.html'
-
-        add_form_element_entry_template = 'sample_theme/add_form_element_entry.html'
-        add_form_element_entry_ajax_template = 'sample_theme/add_form_element_entry_ajax.html'
-
-        add_form_handler_entry_template = 'sample_theme/add_form_handler_entry.html'
-        add_form_handler_entry_ajax_template = 'sample_theme/add_form_handler_entry_ajax.html'
-
-        create_form_entry_template = 'sample_theme/create_form_entry.html'
-        create_form_entry_ajax_template = 'bootstrap3/create_form_entry_ajax.html'
-
-        dashboard_template = 'sample_theme/dashboard.html'
-
-        edit_form_element_entry_template = 'sample_theme/edit_form_element_entry.html'
-        edit_form_element_entry_ajax_template = 'sample_theme/edit_form_element_entry_ajax.html'
-
-        edit_form_entry_template = 'sample_theme/edit_form_entry.html'
-        edit_form_entry_ajax_template = 'sample_theme/edit_form_entry_ajax.html'
-
-        edit_form_handler_entry_template = 'sample_theme/edit_form_handler_entry.html'
-        edit_form_handler_entry_ajax_template = 'sample_theme/edit_form_handler_entry_ajax.html'
-
-        form_entry_submitted_template = 'sample_theme/form_entry_submitted.html'
-        form_entry_submitted_ajax_template = 'sample_theme/form_entry_submitted_ajax.html'
-
-        view_form_entry_template = 'sample_theme/view_form_entry.html'
-        view_form_entry_ajax_template = 'sample_theme/view_form_entry_ajax.html'
-
-Registering the ``SampleTheme`` plugin.
-
-.. code-block:: python
-
-    theme_registry.register(SampleTheme)
-
-Sometimes you would want to attach additional properties to the theme
-in order to use them later in templates (remember, current theme object
-is always available in templates under name ``fobi_theme``).
-
-For such cases you would need to define a variable in your project's settings
-module, called ``FOBI_CUSTOM_THEME_DATA``. See the following code as example:
-
-.. code-block:: python
-
-    # `django-fobi` custom theme data for to be displayed in third party apps
-    # like `django-registraton`.
-    FOBI_CUSTOM_THEME_DATA = {
-        'bootstrap3': {
-            'page_header_html_class': '',
-            'form_html_class': 'form-horizontal',
-            'form_button_outer_wrapper_html_class': 'control-group',
-            'form_button_wrapper_html_class': 'controls',
-            'form_button_html_class': 'btn',
-            'form_primary_button_html_class': 'btn-primary pull-right',
-        },
-        'foundation5': {
-            'page_header_html_class': '',
-            'form_html_class': 'form-horizontal',
-            'form_button_outer_wrapper_html_class': 'control-group',
-            'form_button_wrapper_html_class': 'controls',
-            'form_button_html_class': 'radius button',
-            'form_primary_button_html_class': 'btn-primary',
-        },
-        'simple': {
-            'page_header_html_class': '',
-            'form_html_class': 'form-horizontal',
-            'form_button_outer_wrapper_html_class': 'control-group',
-            'form_button_wrapper_html_class': 'submit-row',
-            'form_button_html_class': 'btn',
-            'form_primary_button_html_class': 'btn-primary',
-        }
-    }
-
-You would now be able to access the defined extra properties in templates
-as shown below.
-
-.. code-block:: html
-
-    <div class="{{ fobi_theme.custom_data.form_button_wrapper_html_class }}">
-
-You likely would want to either remove the footer text or change it. Define
-a variable in your project's settings module, called ``FOBI_THEME_FOOTER_TEXT``.
-See the following code as example:
-
-.. code-block:: python
-
-    FOBI_THEME_FOOTER_TEXT = gettext('&copy; django-fobi example site 2014')
-
-Below follow the properties of the theme:
-
-- ``base_edit``
-- ``base_view``
-
-There are generic templates made in order to simplify theming. Some
-of them you would never need to override. Some others, you would likely
-want to.
-
-Templates that you likely would want to re-write in your custom
-theme implementation are marked with three asterisks (\*\*\*):
-
-.. code-block:: text
-
-    generic
-    ├── snippets
-    │   ├── form_ajax.html
-    │   ├── form_edit_ajax.html
-    │   ├── *** form_properties_snippet.html
-    │   ├── *** form_snippet.html
-    │   ├── --- form_edit_snippet.html (does not exist in generic templates)
-    │   ├── --- form_view_snippet.html (does not exist in generic templates)
-    │   ├── form_view_ajax.html
-    │   └── messages_snippet.html
-    │
-    ├── _base.html
-    ├── add_form_element_entry.html
-    ├── add_form_element_entry_ajax.html
-    ├── add_form_handler_entry.html
-    ├── add_form_handler_entry_ajax.html
-    ├── base.html
-    ├── create_form_entry.html
-    ├── create_form_entry_ajax.html
-    ├── *** dashboard.html
-    ├── edit_form_element_entry.html
-    ├── edit_form_element_entry_ajax.html
-    ├── edit_form_entry.html
-    ├── *** edit_form_entry_ajax.html
-    ├── edit_form_handler_entry.html
-    ├── edit_form_handler_entry_ajax.html
-    ├── form_entry_submitted.html
-    ├── *** form_entry_submitted_ajax.html
-    ├── *** theme.html
-    ├── view_form_entry.html
-    └── view_form_entry_ajax.html
-
-From all of the templates listed above, the _base.html template is
-the most influenced by the Bootstrap 3 theme.
-
-Make changes to an existing theme
----------------------------------
-As said above, making your own theme from scratch could be costly. Instead,
-you can override/reuse an existing one and change it to your needs with
-minimal efforts. See the `override simple theme
-<https://github.com/barseghyanartur/django-fobi/tree/master/examples/simple/override_simple_theme/>`_
-example. In order to see it in action, run the project with
-`settings_override_simple_theme
-<https://github.com/barseghyanartur/django-fobi/blob/master/examples/simple/settings_override_simple_theme.py>`_
-option:
-
-.. code-block:: sh
-
-    ./manage.py runserver --settings=settings_override_simple_theme
-
-Details explained below.
-
-Directory structure
-~~~~~~~~~~~~~~~~~~~
-.. code-block:: text
-
-    override_simple_theme/
-    ├── static
-    │   └── override_simple_theme
-    │       ├── css
-    │       │   └── override-simple-theme.css
-    │       └── js
-    │           └── override-simple-theme.js
-    │
-    ├── templates
-    │   └── override_simple_theme
-    │       ├── snippets
-    │       │   └── form_ajax.html
-    │       └── base_view.html
-    ├── __init__.py
-    └── fobi_themes.py # Where themes are defined and registered
-
-fobi_themes.py
-~~~~~~~~~~~~~~
-Overriding the "simple" theme.
-
-.. code-block:: python
-
-    __all__ = ('MySimpleTheme',)
-
-    from fobi.base import theme_registry
-
-    from fobi.contrib.themes.simple.fobi_themes import SimpleTheme
-
-    class MySimpleTheme(SimpleTheme):
-        """My simple theme, inherited from `SimpleTheme` theme."""
-
-        html_classes = ['my-simple-theme',]
-        base_view_template = 'override_simple_theme/base_view.html'
-        form_ajax = 'override_simple_theme/snippets/form_ajax.html'
-
-Register the overridden theme. Note, that it's important to set the `force`
-argument to True, in order to override the original theme. Force can be
-applied only once (for an overridden element).
-
-.. code-block:: python
-
-    theme_registry.register(MySimpleTheme, force=True)
-
-templates/override_simple_theme/base_view.html
-~~~~~~~~~~~~~~~~~~~~~~~~~~~~~~~~~~~~~~~~~~~~~~
-.. code-block:: html
-
-    {% extends "simple/base_view.html" %}
-
-    {% load static %}
-
-    {% block stylesheets %}
-    <link
-      href="{% static 'override_simple_theme/css/override-simple-theme.css' %}"
-      rel="stylesheet" media="all" />
-    {% endblock stylesheets %}
-
-    {% block main-wrapper %}
-    <div id="sidebar">
-      <h2>It's easy to override a theme!</h2>
-    </div>
-
-    {{ block.super }}
-    {% endblock main-wrapper %}
-
-templates/override_simple_theme/snippets/form_ajax.html
-~~~~~~~~~~~~~~~~~~~~~~~~~~~~~~~~~~~~~~~~~~~~~~~~~~~~~~~
-.. code-block:: html
-
-    {% extends "fobi/generic/snippets/form_ajax.html" %}
-
-    {% block form_html_class %}basic-grey{% endblock %}
-
-Form wizards
-============
-Basics
-------
-With form wizards you can split forms across multiple pages. State is
-maintained in one of the backends (at the moment the Session backend). Data
-processing is delayed until the submission of the final form.
-
-In `django-fobi` wizards work in the following way:
-
-- Number of forms in a form wizard is not limited.
-- Form callbacks, handlers are totally ignored in form wizards. Instead,
-  the form-wizard specific handlers (form wizard handlers) take over handling
-  of the form data on the final step.
-
-Bundled form wizard handler plugins
------------------------------------
-Below a short overview of the form wizard handler plugins. See the
-README.rst file in directory of each plugin for details.
-
-- `DB store
-  <https://github.com/barseghyanartur/django-fobi/tree/stable/src/fobi/contrib/plugins/form_handlers/db_store/>`__:
-  Stores form data in a database.
-- `HTTP repost
-  <https://github.com/barseghyanartur/django-fobi/tree/stable/src/fobi/contrib/plugins/form_handlers/http_repost/>`__:
-  Repost the POST request to another endpoint.
-- `Mail
-  <https://github.com/barseghyanartur/django-fobi/tree/stable/src/fobi/contrib/plugins/form_handlers/mail/>`__:
-  Send the form data by email.
-- `Mail the sender
-  <https://github.com/barseghyanartur/django-fobi/tree/stable/src/fobi/contrib/plugins/form_handlers/mail_sender/>`__:
-  Send the form data by email to the sender (submitter) of the form.
-
-Integration with third-party apps and frameworks
-================================================
-`django-fobi` has been successfully integrated into a number of diverse
-third-party apps and frameworks, such as: Django REST framework, Django CMS,
-FeinCMS, Mezzanine and Wagtail.
-
-Certainly, integration into CMS is one case, integration into REST framework -
-totally another. In REST frameworks we no longer have forms as such. Context
-is very different. Handling of form data should obviously happen in a
-different way. Assembling of the form class isn't enough (in case of Django
-REST framework we assemble the serializer class).
-
-In order to handle such level of integration, two additional sort of plugins
-have been introduced:
-
-- IntegrationFormElementPlugin
-- IntegrationFormHandlerPlugin
-
-These plugins are in charge of representation of the form elements in a
-proper way for the package to be integrated and handling the submitted form
-data.
-
-`Additional documentation
-<https://github.com/barseghyanartur/django-fobi/tree/stable/src/fobi/contrib/apps/drf_integration/>`_
-is available in the sub-package.
-
-Sample `IntegrationFormElementPlugin`
--------------------------------------
-Sample is taken from `here
-<https://github.com/barseghyanartur/django-fobi/tree/stable/src/fobi/contrib/apps/drf_integration/form_elements/fields/email/>`__.
-
-base.py
-~~~~~~~
-Define the form element plugin.
-
-.. code-block:: python
-
-    from django.utils.translation import ugettext_lazy as _
-
-    from rest_framework.fields import EmailField
-
-    from fobi.base import IntegrationFormFieldPlugin
-    from fobi.contrib.apps.drf_integration import UID as INTEGRATE_WITH_UID
-    from fobi.contrib.apps.drf_integration.base import (
-        DRFIntegrationFormElementPluginProcessor,
-        DRFSubmitPluginFormDataMixin,
-    )
-    from fobi.contrib.apps.drf_integration.form_elements.fields.email import UID
-
-
-    class EmailInputPlugin(IntegrationFormFieldPlugin,
-                           DRFSubmitPluginFormDataMixin):
-        """EmailField plugin."""
-
-        uid = UID
-        integrate_with = INTEGRATE_WITH_UID
-        name = _("Decimal")
-        group = _("Fields")
-
-        def get_custom_field_instances(self,
-                                       form_element_plugin,
-                                       request=None,
-                                       form_entry=None,
-                                       form_element_entries=None,
-                                       **kwargs):
-            """Get form field instances."""
-            field_kwargs = {
-                'required': form_element_plugin.data.required,
-                'initial': form_element_plugin.data.initial,
-                'label': form_element_plugin.data.label,
-                'help_text': form_element_plugin.data.help_text,
-                'max_length': form_element_plugin.data.max_length,
-            }
-            return [
-                DRFIntegrationFormElementPluginProcessor(
-                    field_class=EmailField,
-                    field_kwargs=field_kwargs
-                )
-            ]
-
-fobi_integration_form_elements.py
-~~~~~~~~~~~~~~~~~~~~~~~~~~~~~~~~~
-Register the plugin. Note the name pattern `fobi_integration_form_elements`.
-
-.. code-block:: python
-
-    from fobi.base import integration_form_element_plugin_registry
-    from .base import EmailInputPlugin
-
-    integration_form_element_plugin_registry.register(EmailInputPlugin)
-
-Don't forget to list your plugin in the ``INSTALLED_APPS`` afterwards.
-
-Sample `IntegrationFormHandlerPlugin`
--------------------------------------
-Sample is taken from `here
-<https://github.com/barseghyanartur/django-fobi/tree/stable/src/fobi/contrib/apps/drf_integration/form_handlers/db_store/>`__.
-
-base.py
-~~~~~~~
-Define the form handler plugin.
-
-.. code-block:: python
-
-    import logging
-    from mimetypes import guess_type
-    import os
-
-    from django.conf import settings
-    from django.utils.translation import ugettext_lazy as _
-
-    from fobi.base import IntegrationFormHandlerPlugin
-    from fobi.helpers import extract_file_path
-
-    from fobi.contrib.apps.drf_integration import UID as INTEGRATE_WITH_UID
-    from fobi.contrib.apps.drf_integration.base import get_processed_serializer_data
-
-    from . import UID
-
-
-    class MailHandlerPlugin(IntegrationFormHandlerPlugin):
-        """Mail handler form handler plugin.
-
-        Can be used only once per form.
-        """
-
-        uid = UID
-        name = _("Mail")
-        integrate_with = INTEGRATE_WITH_UID
-
-        def run(self,
-                form_handler_plugin,
-                form_entry,
-                request,
-                form_element_entries=None,
-                **kwargs):
-            """Run."""
-            base_url = form_handler_plugin.get_base_url(request)
-
-            serializer = kwargs['serializer']
-
-            # Clean up the values, leave our content fields and empty values.
-            field_name_to_label_map, cleaned_data = get_processed_serializer_data(
-                serializer,
-                form_element_entries
-            )
-
-            rendered_data = form_handler_plugin.get_rendered_data(
-                serializer.validated_data,
-                field_name_to_label_map,
-                base_url
-            )
-
-            files = self._prepare_files(request, serializer)
-
-            form_handler_plugin.send_email(rendered_data, files)
-
-        def _prepare_files(self, request, serializer):
-            """Prepares the files for being attached to the mail message."""
-            files = {}
-
-            def process_path(file_path, imf):
-                """Processes the file path and the file."""
-                if file_path:
-                    file_path = file_path.replace(
-                        settings.MEDIA_URL,
-                        os.path.join(settings.MEDIA_ROOT, '')
-                    )
-                    mime_type = guess_type(imf.name)
-                    files[field_name] = (
-                        imf.name,
-                        ''.join([c for c in imf.chunks()]),
-                        mime_type[0] if mime_type else ''
-                    )
-
-            for field_name, imf in request.FILES.items():
-                try:
-                    file_path = serializer.validated_data.get(field_name, '')
-                    process_path(file_path, imf)
-                except Exception as err:
-                    file_path = extract_file_path(imf.name)
-                    process_path(file_path, imf)
-
-            return files
-
-fobi_integration_form_handlers.py
-~~~~~~~~~~~~~~~~~~~~~~~~~~~~~~~~~
-Register the plugin. Note the name pattern `fobi_integration_form_handlers`.
-
-.. code-block:: python
-
-    from fobi.base import integration_form_handler_plugin_registry
-    from .base import MailHandlerPlugin
-
-    integration_form_handler_plugin_registry.register(MailHandlerPlugin)
-
-Don't forget to list your plugin in the ``INSTALLED_APPS`` afterwards.
-
-Permissions
-===========
-Plugin system allows administrators to specify the access rights to every
-plugin. `django-fobi` permissions are based on Django Users and User Groups.
-Access rights are manageable via Django admin ("/admin/fobi/formelement/",
-"/admin/fobi/formhandler/"). If user doesn't have the rights to access plugin,
-it doesn't appear on his form even if has been added to it (imagine, you have
-once granted the right to use the news plugin to all users, but later on
-decided to limit it to Staff members group only). Note, that superusers have
-access to all plugins.
-
-.. code-block:: text
-
-            Plugin access rights management interface in Django admin
-
-    ┌──────────────────────────┬───────────────────────┬───────────────────────┐
-    │ `Plugin`                 │ `Users`               │ `Groups`              │
-    ├──────────────────────────┼───────────────────────┼───────────────────────┤
-    │ Text                     │ John Doe              │ Form builder users    │
-    ├──────────────────────────┼───────────────────────┼───────────────────────┤
-    │ Textarea                 │                       │ Form builder users    │
-    ├──────────────────────────┼───────────────────────┼───────────────────────┤
-    │ File                     │ Oscar, John Doe       │ Staff members         │
-    ├──────────────────────────┼───────────────────────┼───────────────────────┤
-    │ URL                      │                       │ Form builder users    │
-    ├──────────────────────────┼───────────────────────┼───────────────────────┤
-    │ Hidden                   │                       │ Form builder users    │
-    └──────────────────────────┴───────────────────────┴───────────────────────┘
-
-Management commands
-===================
-There are several management commands available.
-
-- `fobi_find_broken_entries`. Find broken form element/handler entries that
-  occur when some plugin which did exist in the system, no longer exists.
-- `fobi_sync_plugins`. Should be ran each time a new plugin is being added to
-  the `django-fobi`.
-- `fobi_update_plugin_data`. A mechanism to update existing plugin data in
-  case if it had become invalid after a change in a plugin. In order for it
-  to work, each plugin should implement and ``update`` method, in which the
-  data update happens.
-
-Tuning
-======
-There are number of `django-fobi` settings you can override in the settings
-module of your Django project:
-
-- `FOBI_RESTRICT_PLUGIN_ACCESS` (bool): If set to True, (Django) permission
-  system for dash plugins is enabled. Defaults to True. Setting this to False
-  makes all plugins available for all users.
-- `FOBI_DEFAULT_THEME` (str): Active (default) theme UID. Defaults to
-  "bootstrap3".
-- `FORM_HANDLER_PLUGINS_EXECUTION_ORDER` (list of tuples): Order in which the
-  form handlers are executed. See the "Prioritise the execution order"
-  section for details.
-
-For tuning of specific contrib plugin, see the docs in the plugin directory.
-
-Bundled plugins and themes
-==========================
-`django-fobi` ships with number of bundled form element- and form handler-
-plugins, as well as themes which are ready to be used as is.
-
-Bundled form element plugins
-----------------------------
-Below a short overview of the form element plugins. See the README.rst file
-in directory of each plugin for details.
-
-Fields
-~~~~~~
-Fields marked with asterisk (*) fall under the definition of text elements.
-It's possible to provide `Dynamic initial values`_ for text elements.
-
-- `Boolean (checkbox)
-  <https://github.com/barseghyanartur/django-fobi/tree/stable/src/fobi/contrib/plugins/form_elements/fields/boolean/>`_
-- `Date
-  <https://github.com/barseghyanartur/django-fobi/tree/stable/src/fobi/contrib/plugins/form_elements/fields/date/>`_
-- `DateTime
-  <https://github.com/barseghyanartur/django-fobi/tree/stable/src/fobi/contrib/plugins/form_elements/fields/datetime/>`_
-- `Date drop down (year, month, day selection drop-downs)
-  <https://github.com/barseghyanartur/django-fobi/tree/stable/src/fobi/contrib/plugins/form_elements/fields/date_drop_down/>`_
-- `Decimal
-  <https://github.com/barseghyanartur/django-fobi/tree/master/src/fobi/contrib/plugins/form_elements/fields/decimal>`_
-- `Duration
-  <https://github.com/barseghyanartur/django-fobi/tree/master/src/fobi/contrib/plugins/form_elements/fields/duration>`_
-- `Email*
-  <https://github.com/barseghyanartur/django-fobi/tree/stable/src/fobi/contrib/plugins/form_elements/fields/email/>`_
-- `File
-  <https://github.com/barseghyanartur/django-fobi/tree/stable/src/fobi/contrib/plugins/form_elements/fields/file/>`_
-- `Float
-  <https://github.com/barseghyanartur/django-fobi/tree/master/src/fobi/contrib/plugins/form_elements/fields/float>`_
-- `Hidden*
-  <https://github.com/barseghyanartur/django-fobi/tree/stable/src/fobi/contrib/plugins/form_elements/fields/hidden/>`_
-- `Input
-  <https://github.com/barseghyanartur/django-fobi/tree/stable/src/fobi/contrib/plugins/form_elements/fields/input/>`_
-- `IP address*
-  <https://github.com/barseghyanartur/django-fobi/tree/master/src/fobi/contrib/plugins/form_elements/fields/ip_address>`_
-- `Integer
-  <https://github.com/barseghyanartur/django-fobi/tree/stable/src/fobi/contrib/plugins/form_elements/fields/integer/>`_
-- `Null boolean
-  <https://github.com/barseghyanartur/django-fobi/tree/master/src/fobi/contrib/plugins/form_elements/fields/null_boolean>`_
-- `Password*
-  <https://github.com/barseghyanartur/django-fobi/tree/stable/src/fobi/contrib/plugins/form_elements/fields/password/>`_
-- `Radio select (radio button)
-  <https://github.com/barseghyanartur/django-fobi/tree/stable/src/fobi/contrib/plugins/form_elements/fields/radio/>`_
-- `Range select
-  <https://github.com/barseghyanartur/django-fobi/tree/stable/src/fobi/contrib/plugins/form_elements/fields/range_select/>`_
-- `Select (drop-down)
-  <https://github.com/barseghyanartur/django-fobi/tree/stable/src/fobi/contrib/plugins/form_elements/fields/select/>`_
-- `Select model object (drop-down)
-  <https://github.com/barseghyanartur/django-fobi/tree/stable/src/fobi/contrib/plugins/form_elements/fields/select_model_object/>`_
-- `Select multiple (drop-down)
-  <https://github.com/barseghyanartur/django-fobi/tree/stable/src/fobi/contrib/plugins/form_elements/fields/select_multiple/>`_
-- `Select multiple model objects (drop-down)
-  <https://github.com/barseghyanartur/django-fobi/tree/stable/src/fobi/contrib/plugins/form_elements/fields/select_multiple_model_objects/>`_
-- `Slider
-  <https://github.com/barseghyanartur/django-fobi/tree/master/src/fobi/contrib/plugins/form_elements/fields/slider>`_
-- `Slug*
-  <https://github.com/barseghyanartur/django-fobi/tree/master/src/fobi/contrib/plugins/form_elements/fields/slug>`_
-- `Text*
-  <https://github.com/barseghyanartur/django-fobi/tree/stable/src/fobi/contrib/plugins/form_elements/fields/text/>`_
-- `Textarea*
-  <https://github.com/barseghyanartur/django-fobi/tree/stable/src/fobi/contrib/plugins/form_elements/fields/textarea/>`_
-- `Time
-  <https://github.com/barseghyanartur/django-fobi/tree/master/src/fobi/contrib/plugins/form_elements/fields/time>`_
-- `URL*
-  <https://github.com/barseghyanartur/django-fobi/tree/stable/src/fobi/contrib/plugins/form_elements/fields/url/>`_
-
-Content/presentation
-~~~~~~~~~~~~~~~~~~~~
-Content plugins are presentational plugins, that make your forms look more
-complete and content rich.
-
-- `Content image
-  <https://github.com/barseghyanartur/django-fobi/tree/stable/src/fobi/contrib/plugins/form_elements/content/content_image/>`_:
-  Insert an image.
-- `Content image URL
-  <https://github.com/barseghyanartur/django-fobi/tree/stable/src/fobi/contrib/plugins/form_elements/content/content_image_url/>`_:
-  Insert an image URL.
-- `Content text
-  <https://github.com/barseghyanartur/django-fobi/tree/stable/src/fobi/contrib/plugins/form_elements/content/content_text/>`_:
-  Add text.
-- `Content richtext
-  <https://github.com/barseghyanartur/django-fobi/tree/stable/src/fobi/contrib/plugins/form_elements/content/content_richtext/>`_:
-  Add rich text (based on `django-ckeditor <https://github.com/django-ckeditor/django-ckeditor>`_
-  package).
-- `Content markdown
-  <https://github.com/barseghyanartur/django-fobi/tree/stable/src/fobi/contrib/plugins/form_elements/content/content_markdown/>`_:
-  Add markdown text.
-- `Content video
-  <https://github.com/barseghyanartur/django-fobi/tree/stable/src/fobi/contrib/plugins/form_elements/content/content_video/>`_:
-  Add an embed YouTube or Vimeo video.
-
-Security
-~~~~~~~~
-- `CAPTCHA
-  <https://github.com/barseghyanartur/django-fobi/tree/stable/src/fobi/contrib/plugins/form_elements/security/captcha/>`__:
-  CAPTCHA integration, requires ``django-simple-captcha`` package.
-- `ReCAPTCHA
-  <https://github.com/barseghyanartur/django-fobi/tree/stable/src/fobi/contrib/plugins/form_elements/security/recaptcha/>`__:
-  CAPTCHA integration, requires ``django-recaptcha`` package.
-- `Invisible ReCAPTCHA
-  <https://github.com/barseghyanartur/django-fobi/tree/stable/src/fobi/contrib/plugins/form_elements/security/invisible_recaptcha/>`__:
-  Google invisible reCAPTCHA integration, with no additional dependencies.
-- `Honeypot
-  <https://github.com/barseghyanartur/django-fobi/tree/stable/src/fobi/contrib/plugins/form_elements/security/honeypot/>`__:
-  `Anti-spam honeypot <http://en.wikipedia.org/wiki/Anti-spam_techniques#Honeypots>`_
-  field.
-
-MPTT fields
-~~~~~~~~~~~
-- `Select MPTT model object (drop-down)
-  <https://github.com/barseghyanartur/django-fobi/tree/stable/src/fobi/contrib/plugins/form_elements/fields/select_mptt_model_object/>`_
-- `Select multiple MPTT model objects (drop-down)
-  <https://github.com/barseghyanartur/django-fobi/tree/stable/src/fobi/contrib/plugins/form_elements/fields/select_multiple_mptt_model_objects/>`_
-
-Test
-~~~~
-Test plugins are made for dev purposes only.
-
-- `Dummy
-  <https://github.com/barseghyanartur/django-fobi/tree/stable/src/fobi/contrib/plugins/form_elements/test/dummy/>`_:
-  Solely for dev purposes.
-
-Bundled form handler plugins
-----------------------------
-Below a short overview of the form handler plugins. See the README.rst file
-in directory of each plugin for details.
-
-- `DB store
-  <https://github.com/barseghyanartur/django-fobi/tree/stable/src/fobi/contrib/plugins/form_handlers/db_store/>`__:
-  Stores form data in a database.
-- `HTTP repost
-  <https://github.com/barseghyanartur/django-fobi/tree/stable/src/fobi/contrib/plugins/form_handlers/http_repost/>`__:
-  Repost the POST request to another endpoint.
-- `Mail
-  <https://github.com/barseghyanartur/django-fobi/tree/stable/src/fobi/contrib/plugins/form_handlers/mail/>`__:
-  Send the form data by email.
-- `Mail the sender
-  <https://github.com/barseghyanartur/django-fobi/tree/stable/src/fobi/contrib/plugins/form_handlers/mail_sender/>`__:
-  Send the form data by email to the sender.
-
-Bundled themes
---------------
-Below a short overview of the themes. See the README.rst file in directory
-of each theme for details.
-
-- `Bootstrap 3
-  <https://github.com/barseghyanartur/django-fobi/tree/stable/src/fobi/contrib/themes/bootstrap3/>`_:
-  Bootstrap 3 theme.
-- `Foundation 5
-  <https://github.com/barseghyanartur/django-fobi/tree/stable/src/fobi/contrib/themes/foundation5/>`_:
-  Foundation 5 theme.
-- `Simple
-  <https://github.com/barseghyanartur/django-fobi/tree/stable/src/fobi/contrib/themes/simple/>`_:
-  Basic theme with form editing is in a style of Django admin.
-- `DjangoCMS admin style
-  <https://github.com/barseghyanartur/django-fobi/tree/stable/src/fobi/contrib/themes/djangocms_admin_style_theme/>`_:
-  Basic theme with form editing is in a style of `djangocms-admin-style
-  <https://github.com/divio/djangocms-admin-style>`_.
-
-Third-party plugins and themes
-==============================
-List of remarkable third-party plugins:
-
-- `fobi-phonenumber <https://pypi.python.org/pypi/fobi-phonenumber>`_ - A Fobi
-  PhoneNumber form field plugin. Makes use of the
-  `phonenumber_field.formfields.PhoneNumberField` and
-  `phonenumber_field.widgets.PhoneNumberPrefixWidget`.
-
-HTML5 fields
-============
-The following HTML5 fields are supported in corresponding bundled plugins:
-
-- date
-- datetime
-- email
-- max
-- min
-- number
-- url
-- placeholder
-- type
-
-With the ``fobi.contrib.plugins.form_elements.fields.input`` support for
-HTML5 fields is extended to the following fields:
-
-- autocomplete
-- autofocus
-- list
-- multiple
-- pattern
-- step
-
-Loading initial data using GET arguments
-========================================
-It's possible to provide initial data for the form using the GET arguments.
-
-In that case, along with the field values, you should be providing
-an additional argument named "fobi_initial_data", which doesn't have to
-hold a value. For example, if your form contains of fields named "email" and
-"age" and you want to provide initial values for those using GET arguments, you
-should be constructing your URL to the form as follows:
-
-http://127.0.0.1:8001/fobi/view/test-form/?fobi_initial_data&email=test@example.com&age=19
-
-Dynamic initial values
-======================
-It's possible to provide a dynamic initial value for any of the text elements.
-In order to do that, you should use the build-in context processor or make
-your own one. The only requirement is that you should store all values that
-should be exposed in the form as a dict for ``fobi_dynamic_values`` dictionary
-key. Beware, that passing the original request object might be unsafe in
-many ways. Currently, a stripped down version of the request object is being
-passed as a context variable.
-
-.. code-block:: python
-
-    TEMPLATES = [
-        {
-            # ...
-            'OPTIONS': {
-                # ...
-                'context_processors': [
-                    # ...
-                    "fobi.context_processors.theme",  # Important!
-                    "fobi.context_processors.dynamic_values",  # Optional
-                ]
-            },
-        },
-    ]
-
-.. code-block:: python
-
-    def dynamic_values(request):
-        return {
-            'fobi_dynamic_values': {
-                'request': StrippedRequest(request),
-                'now': datetime.datetime.now(),
-                'today': datetime.date.today(),
-            }
-        }
-
-In your GUI, you should be referring to the initial values in the following
-way:
-
-.. code-block:: html
-
-    {{ request.path }} {{ now }} {{ today }}
-
-Note, that you should not provide the `fobi_dynamic_values.` as a prefix.
-Currently, the following variables are available in the
-`fobi.context_processors.dynamic_values` context processor:
-
-.. code-block:: text
-
-    - request: Stripped HttpRequest object.
-
-        - request.path: A string representing the full path to the requested
-          page, not including the scheme or domain.
-
-        - request.get_full_path(): Returns the path, plus an appended query
-          string, if applicable.
-
-        - request.is_secure():  Returns True if the request is secure; that
-          is, if it was made with HTTPS.
-
-        - request.is_ajax(): Returns True if the request was made via an
-          XMLHttpRequest, by checking the HTTP_X_REQUESTED_WITH header for the
-          string 'XMLHttpRequest'.
-
-        - request.META: A stripped down standard Python dictionary containing
-          the available HTTP headers.
-
-            - HTTP_ACCEPT_ENCODING: Acceptable encodings for the response.
-
-            - HTTP_ACCEPT_LANGUAGE: Acceptable languages for the response.
-
-            - HTTP_HOST: The HTTP Host header sent by the client.
-
-            - HTTP_REFERER: The referring page, if any.
-
-            - HTTP_USER_AGENT: The client’s user-agent string.
-
-            - QUERY_STRING: The query string, as a single (un-parsed) string.
-
-            - REMOTE_ADDR: The IP address of the client.
-
-        - request.user: Authenticated user.
-
-            - request.user.email:
-
-            - request.user.get_username(): Returns the username for the user.
-              Since the User model can be swapped out, you should use this
-              method instead of referencing the username attribute directly.
-
-            - request.user.get_full_name(): Returns the first_name plus the
-              last_name, with a space in between.
-
-            - request.user.get_short_name(): Returns the first_name.
-
-            - request.user.is_anonymous():
-
-    - now: datetime.datetime.now()
-
-    - today: datetime.date.today()
-
-Submitted form element plugins values
-=====================================
-While some values of form element plugins are submitted as is, some others
-need additional processing. There are 3 types of behaviour taken into
-consideration:
-
-- "val": value is being sent as is.
-- "repr": (human readable) representation of the value is used.
-- "mix": mix of value as is and human readable representation.
-
-The following plugins have been made configurable in such a way, that
-developers can choose the desired behaviour in projects' settings:
-
-- ``FOBI_FORM_ELEMENT_CHECKBOX_SELECT_MULTIPLE_SUBMIT_VALUE_AS``
-- ``FOBI_FORM_ELEMENT_RADIO_SUBMIT_VALUE_AS``
-- ``FOBI_FORM_ELEMENT_SELECT_SUBMIT_VALUE_AS``
-- ``FOBI_FORM_ELEMENT_SELECT_MULTIPLE_SUBMIT_VALUE_AS``
-- ``FOBI_FORM_ELEMENT_SELECT_MODEL_OBJECT_SUBMIT_VALUE_AS``
-- ``FOBI_FORM_ELEMENT_SELECT_MULTIPLE_MODEL_OBJECTS_SUBMIT_VALUE_AS``
-
-See the README.rst in each of the following plugins for more information.
-
-- `Checkbox select multiple (multiple checkboxes)
-  <https://github.com/barseghyanartur/django-fobi/tree/stable/src/fobi/contrib/plugins/form_elements/fields/radio/>`__
-- `Radio select (radio button)
-  <https://github.com/barseghyanartur/django-fobi/tree/stable/src/fobi/contrib/plugins/form_elements/fields/radio/>`__
-- `Select (drop-down)
-  <https://github.com/barseghyanartur/django-fobi/tree/stable/src/fobi/contrib/plugins/form_elements/fields/select/>`__
-- `Select model object (drop-down)
-  <https://github.com/barseghyanartur/django-fobi/tree/stable/src/fobi/contrib/plugins/form_elements/fields/select_model_object/>`__
-- `Select MPTT model object (drop-down)
-  <https://github.com/barseghyanartur/django-fobi/tree/stable/src/fobi/contrib/plugins/form_elements/fields/select_mptt_model_object/>`__
-- `Select multiple (drop-down)
-  <https://github.com/barseghyanartur/django-fobi/tree/stable/src/fobi/contrib/plugins/form_elements/fields/select_multiple/>`__
-- `Select multiple model objects (drop-down)
-  <https://github.com/barseghyanartur/django-fobi/tree/stable/src/fobi/contrib/plugins/form_elements/fields/select_multiple_model_objects/>`__
-- `Select multiple MPTT model objects (drop-down)
-  <https://github.com/barseghyanartur/django-fobi/tree/stable/src/fobi/contrib/plugins/form_elements/fields/select_multiple_mptt_model_objects/>`__
-
-Rendering forms using third-party libraries
-===========================================
-You might want to render your forms using third-party libraries such as
-`django-crispy-forms <http://django-crispy-forms.readthedocs.org/>`_,
-`django-floppyforms <http://django-floppyforms.readthedocs.org/>`_ or
-other alternatives.
-
-For that purpose you should override the "snippets/form_snippet.html" used
-by the theme you have chosen. Your template would then look similar to the
-one below (make sure to setup/configure your third-party form rendering library
-prior doing this).
-
-Using `django-crispy-forms`
----------------------------
-
-.. code-block:: html
-
-    {% load crispy_forms_tags fobi_tags %}
-
-    {% block form_non_field_and_hidden_errors %}
-        {% get_form_hidden_fields_errors form as form_hidden_fields_errors %}
-        {% if form.non_field_errors or form_hidden_fields_errors %}
-            {% include fobi_theme.form_non_field_and_hidden_errors_snippet_template %}
-        {% endif %}
-    {% endblock form_non_field_and_hidden_errors %}
-
-    {% crispy form %}
-
-Using `django-floppyforms`
---------------------------
-
-.. code-block:: html
-
-    {% load floppyforms fobi_tags %}
-
-    {% block form_non_field_and_hidden_errors %}
-        {% get_form_hidden_fields_errors form as form_hidden_fields_errors %}
-        {% if form.non_field_errors or form_hidden_fields_errors %}
-            {% include fobi_theme.form_non_field_and_hidden_errors_snippet_template %}
-        {% endif %}
-    {% endblock form_non_field_and_hidden_errors %}
-
-    {% form form %}
-
-See how it's done in the `override simple theme
-<https://github.com/barseghyanartur/django-fobi/tree/master/examples/simple/override_simple_theme/>`__
-example.
-
-Import/export forms
-===================
-There might be cases when you have `django-fobi` running on multiple instances
-and have already spend some time on making forms on one of the instances,
-and want to reuse those forms on another. You could of course re-create entire
-form in the GUI, but we can do better than that. It's possible to export forms
-into JSON format and import the exported forms again. It's preferable that
-you run both instances on the same versions of `django-fobi`, otherwise imports
-might break (although it might just work). There many ways to deal with
-missing plugin errors, but the chosen strategy (which you don't yet have full
-control of) is safest (import everything possible, but warn user about errors).
-If both instances have the same set of form element and form handler plugins
-imports should go smoothly. It is though possible to make an import ignoring
-missing form element and form handler plugins. You would get an appropriate
-notice about that, but import will continue leaving the broken plugin data out.
-
-Translations
-============
-Available translations
-----------------------
-English is the primary language. The following translations are
-available (core and plugins)
-
-- `Dutch <https://django-fobi.herokuapp.com/nl/>`_
-- `German <https://django-fobi.herokuapp.com/de/>`_
-- `Russian <https://django-fobi.herokuapp.com/ru/>`_
-- `French <https://django-fobi.herokuapp.com/fr/>`_
-
-Overriding translations
------------------------
-There might be cases when you want to override certain translations. It's
-easily achievable with introduction of custom locale paths in your project.
-
-See the following as a good example of overriding some English plugin labels.
-
-- `custom settings
-  <https://raw.githubusercontent.com/barseghyanartur/django-fobi/master/examples/simple/settings/alternative_labels.py>`__
-- `custom locales directory
-  <https://github.com/barseghyanartur/django-fobi/tree/master/examples/simple/fobi_locale/>`__
-
-Run the example project as follows:
-
-.. code-block:: sh
-
-    cd examples/simple/
-    ./manage.py runserver --settings=settings.alternative_labels
-
-In the example given, "Boolean" and "Checkbox select multiple" plugin names
-are renamed to "Checkbox" and "Multiple checkboxes" respectively.
-
-All built-in plugin ``name`` values are almost equivalent to the plugin ``uid``
-values. By default plugins are sorted by ``uid`` value. When you override the
-``name`` of the plugin, sorting breaks. Therefore, it's recommended to
-set the ``FOBI_SORT_PLUGINS_BY_VALUE`` value to True in your settings module.
-Default value is False, which means that plugins are sorted by their ``uid``
-value.
-
-.. code-block:: python
-
-    FOBI_SORT_PLUGINS_BY_VALUE = True
-
-Debugging
-=========
-By default debugging is turned off. It means that broken form entries, which
-are entries with broken data, that are not possible to be shown, are just
-skipped. That's safe in production. Although, you for sure would want to
-see the broken entries in development. Set the ``FOBI_DEBUG`` to True
-in the ``settings.py`` of your project in order to do so.
-
-Most of the errors are logged (DEBUG). If you have written a plugin and it
-somehow doesn't appear in the list of available plugins, do run the following
-management command since it not only syncs your plugins into the database,
-but also is a great way of checking for possible errors.
-
-.. code-block:: sh
-
-    ./manage.py fobi_sync_plugins
-
-Run the following command in order to identify the broken plugins.
-
-.. code-block:: sh
-
-    ./manage.py fobi_find_broken_entries
-
-If you have forms referring to form element- of form handler- plugins
-that are currently missing (not registered, removed, failed to load - thus
-there would be a risk that your form would't be rendered properly/fully and
-the necessary data handling wouldn't happen either) you will get an
-appropriate exception. Although it's fine to get an instant error message about
-such failures in development, in production is wouldn't look appropriate.
-Thus, there are two settings related to the non-existing (not-found) form
-element- and form handler- plugins.
-
-- FOBI_DEBUG: Set this to True in your development environment anyway. Watch
-  error logs closely.
-- FOBI_FAIL_ON_MISSING_FORM_ELEMENT_PLUGINS: If you want no error to be
-  shown in case of missing form element plugins, set this to False in
-  your settings module. Default value is True.
-- FOBI_FAIL_ON_MISSING_FORM_HANDLER_PLUGINS: If you want no error to be
-  shown in case of missing form element handlers, set this to False in
-  your settings module. Default value is True.
-
-Testing
-=======
-Project is covered by test (functional- and browser-tests).
-
-.. note::
-
-    You are recommended to use Postgres or MySQL for testing. Tests
-    occasionally fail on SQLite due to very intensive IO and SQLite table
-    locking.
-
-To test with all supported Python/Django versions type:
-
-.. code-block:: sh
-
-    tox
-
-To test against specific environment, type:
-
-.. code-block:: sh
-
-    tox -e py37-django21
-
-To test just your working environment type:
-
-.. code-block:: sh
-
-    ./runtests.py
-
-To run a single test class in a given test module in your working environment type:
-
-.. code-block:: sh
-
-    ./runtests.py src/fobi/tests/test_browser_build_dynamic_forms.py::FobiBrowserBuldDynamicFormsTest -k "test_2004_submit_form"
-
-It's assumed that you have all the requirements installed. If not, first
-install the test requirements:
-
-.. code-block:: sh
-
-    pip install -r examples/requirements/test.txt
-
-Browser tests
--------------
-For browser tests you may choose between Firefox, headless Firefox and
-PhantomJS. PhantomJS is faster, headless Firefox is fast as well, but
-normal Firefox tests tell you more (as you see what exactly happens on the
-screen). Both cases require some effort and both have disadvantages regarding
-the installation (although once you have them installed they work perfect).
-
-Latest versions of Firefox are often not supported by Selenium. Current
-version of the Selenium for Python (2.53.6) works fine with Firefox 47.
-Thus, instead of using system Firefox you could better use a custom one.
-
-For PhantomJS you need to have NodeJS installed.
-
-Set up ChromeDriver
-~~~~~~~~~~~~~~~~~~~
-1. Download ChromeDriver version matching your browser. You can always find
-   proper version
-   at `chromedriver.chromium.org/downloads <https://chromedriver.chromium.org/downloads>`__:
-
-    .. code-block:: sh
-
-        wget https://chromedriver.storage.googleapis.com/87.0.4280.88/chromedriver_linux64.zip
-        unzip chromedriver_linux64.zip
-        sudo mv chromedriver /usr/bin/chromedriver87
-        sudo chown root:root /usr/bin/chromedriver87
-        sudo chmod +x /usr/bin/chromedriver87
-
-2. Specify the full path to your ChromeDriver in
-   ``CHROME_DRIVER_EXECUTABLE_PATH`` setting. Example:
-
-    .. code-block:: python
-
-        CHROME_DRIVER_EXECUTABLE_PATH = '/usr/bin/chromedriver87'
-
-After that your Selenium tests would work.
-
-Set up Firefox 47
-~~~~~~~~~~~~~~~~~
-1. Download Firefox 47 from
-   `this
-   <https://ftp.mozilla.org/pub/firefox/releases/47.0.1/linux-x86_64/en-GB/firefox-47.0.1.tar.bz2>`__
-   location and unzip it into ``/usr/lib/firefox47/``
-
-2. Specify the full path to your Firefox in ``FIREFOX_BIN_PATH``
-   setting. Example:
-
-   .. code-block:: python
-
-       FIREFOX_BIN_PATH = '/usr/lib/firefox47/firefox'
-
-   If you set to use system Firefox, remove or comment-out the
-   ``FIREFOX_BIN_PATH`` setting.
-
-After that your Selenium tests would work.
-
-Set up headless Firefox
-~~~~~~~~~~~~~~~~~~~~~~~
-1. Install ``xvfb`` package which is used to start Firefox in headless mode.
-
-   .. code-block:: sh
-
-        sudo apt-get install xvfb
-
-2. Run the tests using headless Firefox.
-
-   .. code-block:: sh
-
-        ./scripts/runtests.sh
-
-   Or run tox tests using headless Firefox.
-
-   .. code-block:: sh
-
-        ./scripts/tox.sh
-
-   Or run specific tox tests using headless Firefox.
-
-   .. code-block:: sh
-
-        ./scripts/tox.sh -e py36-django111
-
-Setup PhantomJS
-~~~~~~~~~~~~~~~
-You could also run tests in headless mode (faster). For that you will need
-PhantomJS.
-
-1. Install PhantomJS and dependencies.
-
-   .. code-block:: sh
-
-       curl -sL https://deb.nodesource.com/setup_6.x -o nodesource_setup.sh
-       sudo bash nodesource_setup.sh
-       sudo apt-get install nodejs
-       sudo apt-get install build-essential libssl-dev
-       sudo npm -g install phantomjs-prebuilt
-
-2. Specify the ``PHANTOM_JS_EXECUTABLE_PATH`` setting. Example:
-
-   .. code-block:: python
-
-       PHANTOM_JS_EXECUTABLE_PATH = ""
-
-   If you want to use Firefox for testing, remove or comment-out the
-   ``PHANTOM_JS_EXECUTABLE_PATH`` setting.
-
-Writing documentation
-=====================
-Keep the following hierarchy.
-
-.. code-block:: text
-
-    =====
-    title
-    =====
-
-    header
-    ======
-
-    sub-header
-    ----------
-
-    sub-sub-header
-    ~~~~~~~~~~~~~~
-
-    sub-sub-sub-header
-    ##################
-
-    sub-sub-sub-sub-header
-    ^^^^^^^^^^^^^^^^^^^^^^
-
-    sub-sub-sub-sub-sub-header
-    ++++++++++++++++++++++++++
-
-Troubleshooting
-===============
-If you get a ``FormElementPluginDoesNotExist`` or a
-``FormHandlerPluginDoesNotExist`` exception, make sure you have listed your
-plugin in the ``settings`` module of your project.
-
-Contributing
-============
-If you want to contribute to the library, but don't know where to start,
-do check the `open issues where help is appreciated
-<https://github.com/barseghyanartur/django-fobi/issues?q=is%3Aopen+is%3Aissue+label%3A%22help+appreciated%22>`_
-or ask the `Author`_ how you could help.
-
-License
-=======
-GPL-2.0-only OR LGPL-2.1-or-later
-
-Support
-=======
-For any issues contact me at the e-mail given in the `Author`_ section.
-
-Author
-======
-Artur Barseghyan <artur.barseghyan@gmail.com>
-
-
-
-Screenshots
-===========
-Bootstrap3 theme
-----------------
-Dashboard
-~~~~~~~~~
-.. [1.1] Dashboard
-
-.. image:: _static/bootstrap3/01_dashboard.png
-    :scale: 80 %
-
-Create a form
-~~~~~~~~~~~~~
-.. [1.2] Create a form
-
-.. image:: _static/bootstrap3/02_create_form.png
-    :scale: 80 %
-
-View/edit form
-~~~~~~~~~~~~~~
-Form elements
-#############
-.. [1.3] Edit form - form elements tab active, no elements yet
-
-.. image:: _static/bootstrap3/03_edit_form_-_form_elements_tab_active_-_no_elements_yet.png
-    :scale: 80 %
-
-.. [1.4] Edit form - form elements tab active, add a form element menu
-
-.. image:: _static/bootstrap3/04_edit_form_-_form_elements_tab_active_-_add_element_menu.png
-    :scale: 80 %
-
-.. [1.5] Edit form - add a form element (URL plugin)
-
-.. image:: _static/bootstrap3/05_edit_form_-_add_form_element_url_plugin.png
-    :scale: 80 %
-
-.. [1.6] Edit form - form elements tab active, with form elements
-
-.. image:: _static/bootstrap3/06_edit_form_-_form_elements_tab_active_-_with_elements.png
-    :scale: 80 %
-
-Form handlers
-#############
-
-.. [1.7] Edit form - form handlers tab active, no handlers yet
-
-.. image:: _static/bootstrap3/07_edit_form_-_form_handlers_tab_active_-_no_handlers_yet.png
-    :scale: 80 %
-
-.. [1.8] Edit form - form handlers tab tactive, add form handler menu
-
-.. image:: _static/bootstrap3/08_edit_form_-_form_handlers_tab_active_-_add_handler_menu.png
-    :scale: 80 %
-
-.. [1.9] Edit form - add a form handler (Mail plugin)
-
-.. image:: _static/bootstrap3/09_edit_form_-_add_form_handler_mail_plugin.png
-    :scale: 80 %
-
-.. [1.10] Edit form - form handlers tab active, with form handlers
-
-.. image:: _static/bootstrap3/10_edit_form_-_form_handlers_tab_active_with_handlers.png
-    :scale: 80 %
-
-.. [1.11] Edit form - form properties tab active
-
-.. image:: _static/bootstrap3/11_edit_form_-_form_properties_tab_active.png
-    :scale: 80 %
-
-.. [1.12] View form
-
-.. image:: _static/bootstrap3/12_view_form.png
-    :scale: 80 %
-
-.. [1.13] View form - form submitted (thanks page)
-
-.. image:: _static/bootstrap3/13_view_form_-_form_submitted.png
-    :scale: 80 %
-
-.. [1.14] Edit form - add a form element (Video plugin)
-
-.. image:: _static/bootstrap3/14_edit_form_-_add_form_element_video_plugin.png
-    :scale: 80 %
-
-.. [1.15] Edit form - add a form element (Boolean plugin)
-
-.. image:: _static/bootstrap3/15_edit_form_-_add_form_element_boolean_plugin.png
-    :scale: 80 %
-
-.. [1.16] Edit form
-
-.. image:: _static/bootstrap3/16_edit_form.png
-    :scale: 80 %
-
-.. [1.17] View form
-
-.. image:: _static/bootstrap3/17_view_form.png
-    :scale: 80 %
-
-Simple theme
-------------
-View/edit form
-~~~~~~~~~~~~~~
-.. [2.1] Edit form - form elements tab active, with form elements
-
-.. image:: _static/simple/01_edit_form_-_form_elements_tab_active_with_elements.png
-    :scale: 80 %
-
-.. [2.2] Edit form - form elements tab active, add a form element menu
-
-.. image:: _static/simple/02_edit_form_-_form_elements_tab_active_add_elements_menu.png
-    :scale: 80 %
-
-.. [2.3] Edit form - add a form element (Hidden plugin)
-
-.. image:: _static/simple/03_edit_form_-_add_form_element_hidden.png
-    :scale: 80 %
-
-.. [2.4] Edit form - form handlers tab active, with form handlers
-
-.. image:: _static/simple/04_edit_form_-_form_handlers_tab_active_with_handlers.png
-    :scale: 80 %
-
-.. [2.5] Edit form - form properties tab active
-
-.. image:: _static/simple/05_edit_form_-_form_properties_tab_active.png
-    :scale: 80 %
-
-.. [2.6] View form
-
-.. image:: _static/simple/06_view_form.png
-    :scale: 80 %
-
-
-
-Documentation
-=============
-Contents:
-
-.. toctree::
-   :maxdepth: 20
-
-   index
-   quickstart
-   changelog
-   licenses
-   fobi
-
-Indices and tables
-==================
-
-* :ref:`genindex`
-* :ref:`modindex`
-* :ref:`search`
-
-
-
-(Sub)modules
-============
-Some additional documentation on ``django-fobi`` sub-modules are listed
-below.
-
-
-fobi.contrib.apps.djangocms_integration
----------------------------------------
-A ``django-fobi`` integration with DjangoCMS.
-
-Prerequisites
-~~~~~~~~~~~~~
-Tested with DjangoCMS 2.4.3, 3.0.6 and 3.4.3 only. Might work on earlier (or
-later) versions as well.
-
-Installation
-~~~~~~~~~~~~
-Versions
-########
-See the requirements files:
-
-- `DjangoCMS 2.4.3 requirements
-  <https://github.com/barseghyanartur/django-fobi/blob/stable/examples/requirements/djangocms_2.txt>`_.
-- `DjangoCMS 3.0.6 requirements
-  <https://github.com/barseghyanartur/django-fobi/blob/stable/examples/requirements/djangocms_3_0_6.txt>`_.
-- `DjangoCMS 3.4.3 requirements
-  <https://github.com/barseghyanartur/django-fobi/blob/stable/examples/requirements/djangocms_3_4_3.txt>`_.
-
-your_project/settings.py
-########################
-See the example settings files:
-
-- `DjangoCMS 2.4.3 settings
-  <https://github.com/barseghyanartur/django-fobi/blob/stable/examples/simple/settings/bootstrap3_theme_djangocms_2.py>`_.
-- `DjangoCMS 3.0.6/3.4.3. settings
-  <https://github.com/barseghyanartur/django-fobi/blob/stable/examples/simple/settings/bootstrap3_theme_djangocms.py>`_.
-
-.. code-block:: python
-
-    INSTALLED_APPS = list(INSTALLED_APPS)
-    INSTALLED_APPS += [
-        'cms',  # DjangoCMS
-
-        'fobi.contrib.apps.djangocms_integration',  # Fobi DjangoCMS app
-    ]
-
-Information for developers
-~~~~~~~~~~~~~~~~~~~~~~~~~~
-Templates for DjangoCMS
-#######################
-Django-CMS templates are quite specific and in some aspects are not 100%
-compatible with built-in themes (due to the fact that DjangoCMS intensively 
-makes use of ``django-sekizai`` which isn't used in the generic templates).
-
-That does not anyhow affect the core ``fobi`` and the built-in themes,
-although you can't magically reuse built-in ``fobi`` themes with Django-CMS
-(as it's done for `FeinCMS page templates
-<https://github.com/barseghyanartur/django-fobi/blob/stable/examples/simple/templates/page/base.html>`_).
-
-You would have to make custom page templates from scratch (or based on a
-copy of the desired bundled template). See how I did it for all bundled themes
-`here
-<https://github.com/barseghyanartur/django-fobi/tree/stable/examples/simple/templates/cms_page>`_:
-
-- `Bootstrap 3
-  <https://github.com/barseghyanartur/django-fobi/tree/stable/examples/simple/templates/cms_page/bootstrap3>`_
-- `Foundation 5
-  <https://github.com/barseghyanartur/django-fobi/tree/stable/examples/simple/templates/cms_page/foundation5>`_
-- `Simple
-  <https://github.com/barseghyanartur/django-fobi/tree/stable/examples/simple/templates/cms_page/simple>`_
-
-Template rendering
-##################
-The embed DjangoCMS widget is rendered with use of two theme templates:
-
-- ``view_embed_form_entry_ajax_template``: Used for rendering the form.
-- ``embed_form_entry_submitted_ajax_template``: Used for rendering the form
-  sent event.
-
-Using custom templates for rendering the widget
-###############################################
-In the widget, you can specify a template which you want to be used for
-rendering the form or the form-sent event.
-
-Example:
-
-.. code-block:: python
-
-    FOBI_DJANGOCMS_INTEGRATION_FORM_TEMPLATE_CHOICES = (
-        ("yourapp/custom_view_embed_form_v1.html",
-         "Custom embed form view template #1"),
-        ("yourapp/custom_view_embed_form_v2.html",
-         "Custom embed form view template #2"),
-    )
-
-Same goes for form-sent templates.
-
-.. code-block:: python
-
-    FOBI_DJANGOCMS_INTEGRATION_SUCCESS_PAGE_TEMPLATE_CHOICES = (
-        ("yourapp/custom_embed_form_submitted_v1.html",
-         "Custom form-sent template #1"),
-        ("yourapp/custom_embed_form_submitted_v2.html",
-         "Custom form-sent template #2"),
-    )
-
-Registering a template in the ``FORM_TEMPLATE_CHOICES`` makes it available
-for all the themes. If you rather want to use different custom templates
-for different themes, use the ``FOBI_CUSTOM_THEME_DATA`` as shown in the
-example below.
-
-.. code-block:: python
-
-    FOBI_CUSTOM_THEME_DATA = {
-        'bootstrap3': {
-            'djangocms_integration': {
-                'form_template_choices': [
-                    ('fobi/bootstrap3_extras/view_embed_form.html',
-                     "Custom bootstrap3 embed form view template"),
-                ],
-                'success_page_template_choices': [
-                    ('fobi/bootstrap3_extras/embed_form_submitted.html',
-                     "Custom bootstrap3 embed form entry submitted template"),
-                ],
-            },
-        },
-        'foundation5': {
-            'djangocms_integration': {
-                'form_template_choices': [
-                    ('fobi/foundation5_extras/view_embed_form.html',
-                     "Custom foundation5 embed form view template"),
-                ],
-                'success_page_template_choices': [
-                    ('fobi/foundation5_extras/embed_form_submitted.html',
-                     "Custom foundation5 embed form entry submitted template"),
-                ],
-            },
-        },
-    }
-
-Usage
-~~~~~
-The ``fobi.contrib.apps.djangocms_integration.models.FobiFormWidget`` consists
-of the following fields:
-
-- Form: The form to be used.
-- Form template name: Template to be used to render the embed form.
-- Hide form title: If checked, no form title would be shown.
-- Form title: Overrides the standard form title.
-- Submit button text: Overrides the default submit button text.
-- Success page template name: Template to be used to render the embed form-sent
-  event.
-- Hide success page title: If checked, no form-sent title would be shown.
-- Success page title: Overrides the form-sent title.
-- Success page text: Overrides the form-sent text.
-
-
-fobi.contrib.apps.drf_integration
----------------------------------
-A ``django-fobi`` integration with ``Django REST framework``.
-
-Supported actions are:
-
-- `LIST`_: List all the forms.
-- `OPTIONS`_: Describe the given form.
-- `PUT`_: Submit form data.
-
-Live demo
-~~~~~~~~~
-Live demo is available on Heroku.
-
-- `The core <https://django-fobi.herokuapp.com/>`_
-- `Django REST framework integration <https://django-fobi.herokuapp.com/api/>`_
-
-Supported fields
-~~~~~~~~~~~~~~~~
-The following fields are supported.
-
-Content (presentational form elements)
-######################################
-Unlike standard fields, ``content`` fields are purely presentational.
-You're not supposed to make write actions on them (it won't work). Neither
-will they be displayed in the browsable API (list/retrieve actions). However,
-they will be listed in the options action call. All content fields are of type
-"content".
-
-- content_image
-- content_image_url
-- content_richtext
-- content_text
-- content_video
-
-Fields
-######
-- boolean
-- checkbox_select_multiple
-- date
-- date_drop_down
-- datetime
-- decimal
-- duration
-- email
-- file
-- float
-- hidden (in terms of the Django REST framework - a read-only field)
-- input (some sort of a copy of ``text`` plugin)
-- integer
-- ip_address
-- null_boolean
-- password (some sort of a copy of ``text`` plugin)
-- radio
-- range_select
-- regex
-- select
-- select_multiple
-- select_multiple_with_max
-- slider (just a copy of range_select, for compatibility with main package)
-- slug
-- text
-- textarea (some sort of a copy of ``text`` plugin)
-- time
-- url
-
-Not (yet) supported fields
-~~~~~~~~~~~~~~~~~~~~~~~~~~
-The following fields are not supported. Those marked with asterisk are planned
-to be supported in the upcoming releases.
-
-- select_model_object
-- select_mptt_model_object
-- select_multiple_model_objects
-- select_multiple_mptt_model_objects
-
-Implementation details
-~~~~~~~~~~~~~~~~~~~~~~
-Each ``django-fobi`` plugin has its' own representative integration plugin
-within ``fobi.contrib.aps.drf_integration`` package.
-
-Some of the plugins may seam to have zero-added-value and in fact they are.
-For instance, DRF integration ``slider`` plugin is just an exact copy of the
-``range_select`` plugin, created in order to provide exactly the same form
-fields generated in the API.
-
-You should mention all the plugins you want to use explicitly in the
-project settings. Thus, if you have used (included in the ``INSTALLED_APPS``)
-the core plugins:
-
-- fobi.contrib.plugins.form_elements.fields.boolean
-- fobi.contrib.plugins.form_elements.fields.checkbox_select_multiple
-- fobi.contrib.plugins.form_elements.fields.date
-- fobi.contrib.plugins.form_elements.fields.date_drop_down
-- fobi.contrib.plugins.form_elements.fields.datetime
-- fobi.contrib.plugins.form_elements.fields.decimal
-- fobi.contrib.plugins.form_elements.fields.duration
-- fobi.contrib.plugins.form_elements.fields.email
-- fobi.contrib.plugins.form_elements.fields.file
-- fobi.contrib.plugins.form_elements.fields.float
-- fobi.contrib.plugins.form_elements.fields.hidden
-- fobi.contrib.plugins.form_elements.fields.input
-- fobi.contrib.plugins.form_elements.fields.integer
-- fobi.contrib.plugins.form_elements.fields.ip_address
-- fobi.contrib.plugins.form_elements.fields.null_boolean
-- fobi.contrib.plugins.form_elements.fields.password
-- fobi.contrib.plugins.form_elements.fields.radio
-- fobi.contrib.plugins.form_elements.fields.range_select
-- fobi.contrib.plugins.form_elements.fields.regex
-- fobi.contrib.plugins.form_elements.fields.select
-- fobi.contrib.plugins.form_elements.fields.select_multiple
-- fobi.contrib.plugins.form_elements.fields.select_multiple_with_max
-- fobi.contrib.plugins.form_elements.fields.slider
-- fobi.contrib.plugins.form_elements.fields.slug
-- fobi.contrib.plugins.form_elements.fields.text
-- fobi.contrib.plugins.form_elements.fields.textarea
-- fobi.contrib.plugins.form_elements.fields.time
-- fobi.contrib.plugins.form_elements.fields.url
-- fobi.contrib.plugins.form_elements.content.content_image
-- fobi.contrib.plugins.form_elements.content.content_image_url
-- fobi.contrib.plugins.form_elements.content.content_richtext
-- fobi.contrib.plugins.form_elements.content.content_text
-- fobi.contrib.plugins.form_elements.content.content_video
-- fobi.contrib.plugins.form_handlers.db_store
-- fobi.contrib.plugins.form_handlers.http_repost
-- fobi.contrib.plugins.form_handlers.mail
-
-You should include their correspondent Django REST framework implementations
-in the ``INSTALLED_APPS`` as well:
-
-- fobi.contrib.apps.drf_integration.form_elements.fields.boolean
-- fobi.contrib.apps.drf_integration.form_elements.fields.checkbox_select_multiple
-- fobi.contrib.apps.drf_integration.form_elements.fields.date
-- fobi.contrib.apps.drf_integration.form_elements.fields.date_drop_down
-- fobi.contrib.apps.drf_integration.form_elements.fields.datetime
-- fobi.contrib.apps.drf_integration.form_elements.fields.decimal
-- fobi.contrib.apps.drf_integration.form_elements.fields.duration
-- fobi.contrib.apps.drf_integration.form_elements.fields.email
-- fobi.contrib.apps.drf_integration.form_elements.fields.file
-- fobi.contrib.apps.drf_integration.form_elements.fields.float
-- fobi.contrib.apps.drf_integration.form_elements.fields.hidden
-- fobi.contrib.apps.drf_integration.form_elements.fields.input
-- fobi.contrib.apps.drf_integration.form_elements.fields.integer
-- fobi.contrib.apps.drf_integration.form_elements.fields.ip_address
-- fobi.contrib.apps.drf_integration.form_elements.fields.null_boolean
-- fobi.contrib.apps.drf_integration.form_elements.fields.password
-- fobi.contrib.apps.drf_integration.form_elements.fields.radio
-- fobi.contrib.apps.drf_integration.form_elements.fields.range_select
-- fobi.contrib.apps.drf_integration.form_elements.fields.regex
-- fobi.contrib.apps.drf_integration.form_elements.fields.select
-- fobi.contrib.apps.drf_integration.form_elements.fields.select_multiple
-- fobi.contrib.apps.drf_integration.form_elements.fields.select_multiple_with_max
-- fobi.contrib.apps.drf_integration.form_elements.fields.slider
-- fobi.contrib.apps.drf_integration.form_elements.fields.slug
-- fobi.contrib.apps.drf_integration.form_elements.fields.text
-- fobi.contrib.apps.drf_integration.form_elements.fields.textarea
-- fobi.contrib.apps.drf_integration.form_elements.fields.time
-- fobi.contrib.apps.drf_integration.form_elements.fields.url
-- fobi.contrib.apps.drf_integration.form_elements.content.content_image
-- fobi.contrib.apps.drf_integration.form_elements.content.content_image_url
-- fobi.contrib.apps.drf_integration.form_elements.content.content_richtext
-- fobi.contrib.apps.drf_integration.form_elements.content.content_text
-- fobi.contrib.apps.drf_integration.form_elements.content.content_video
-- fobi.contrib.apps.drf_integration.form_handlers.db_store
-- fobi.contrib.apps.drf_integration.form_handlers.http_repost
-- fobi.contrib.apps.drf_integration.form_handlers.mail
-
-Installation
-~~~~~~~~~~~~
-Versions
-########
-Was made with ``djangorestframework`` 3.6.2. May work on earlier versions,
-although not guaranteed.
-
-See the `requirements file
-<https://github.com/barseghyanartur/django-fobi/blob/stable/examples/requirements/djangorestframework.txt>`_.
-
-your_project/settings.py
-########################
-See the `example settings file
-<https://github.com/barseghyanartur/django-fobi/blob/stable/examples/simple/settings_bootstrap3_theme_drf_integration.py>`_.
-
-.. code-block:: python
-
-    INSTALLED_APPS = list(INSTALLED_APPS)
-    INSTALLED_APPS += [
-        # ...
-        # Here should come a list of form element plugins of the core
-        # package, followed by the list of form handler plugins of the core
-        # package, followed by the list of themes of the core package and
-        # all other apps that do matter.
-        # ...
-        'rest_framework',  # Django REST framework
-        'fobi.contrib.apps.drf_integration',  # DRF integration app
-
-        # DRF integration form element plugins - fields
-        'fobi.contrib.apps.drf_integration.form_elements.fields.boolean',
-        'fobi.contrib.apps.drf_integration.form_elements.fields.checkbox_select_multiple',
-        'fobi.contrib.apps.drf_integration.form_elements.fields.date',
-        'fobi.contrib.apps.drf_integration.form_elements.fields.datetime',
-        'fobi.contrib.apps.drf_integration.form_elements.fields.decimal',
-        'fobi.contrib.apps.drf_integration.form_elements.fields.duration',
-        'fobi.contrib.apps.drf_integration.form_elements.fields.email',
-        'fobi.contrib.apps.drf_integration.form_elements.fields.file',
-        'fobi.contrib.apps.drf_integration.form_elements.fields.float',
-        'fobi.contrib.apps.drf_integration.form_elements.fields.hidden',
-        'fobi.contrib.apps.drf_integration.form_elements.fields.input',
-        'fobi.contrib.apps.drf_integration.form_elements.fields.integer',
-        'fobi.contrib.apps.drf_integration.form_elements.fields.ip_address',
-        'fobi.contrib.apps.drf_integration.form_elements.fields.null_boolean',
-        'fobi.contrib.apps.drf_integration.form_elements.fields.password',
-        'fobi.contrib.apps.drf_integration.form_elements.fields.radio',
-        'fobi.contrib.apps.drf_integration.form_elements.fields.range_select',
-        'fobi.contrib.apps.drf_integration.form_elements.fields.regex',
-        'fobi.contrib.apps.drf_integration.form_elements.fields.select',
-        'fobi.contrib.apps.drf_integration.form_elements.fields.select_multiple',
-        'fobi.contrib.apps.drf_integration.form_elements.fields.select_multiple_with_max',
-        'fobi.contrib.apps.drf_integration.form_elements.fields.slider',
-        'fobi.contrib.apps.drf_integration.form_elements.fields.slug',
-        'fobi.contrib.apps.drf_integration.form_elements.fields.text',
-        'fobi.contrib.apps.drf_integration.form_elements.fields.textarea',
-        'fobi.contrib.apps.drf_integration.form_elements.fields.time',
-        'fobi.contrib.apps.drf_integration.form_elements.fields.url',
-
-        # DRF integration form element plugins - presentational
-        'fobi.contrib.apps.drf_integration.form_elements.content.content_image',
-        'fobi.contrib.apps.drf_integration.form_elements.content.content_image_url',
-        'fobi.contrib.apps.drf_integration.form_elements.content.content_richtext',
-        'fobi.contrib.apps.drf_integration.form_elements.content.content_text',
-        'fobi.contrib.apps.drf_integration.form_elements.content.content_video',
-
-        # DRF integration form handler plugins
-        'fobi.contrib.apps.drf_integration.form_handlers.db_store',
-        'fobi.contrib.apps.drf_integration.form_handlers.mail',
-        'fobi.contrib.apps.drf_integration.form_handlers.http_repost',
-        # ...
-    ]
-
-your_project/urls.py
-####################
-Add the following code to the main ``urls.py`` of your project:
-
-.. code-block:: python
-
-    # Conditionally including django-rest-framework integration app
-    if 'fobi.contrib.apps.drf_integration' in settings.INSTALLED_APPS:
-        from fobi.contrib.apps.drf_integration.urls import fobi_router
-        urlpatterns += [
-            url(r'^api/', include(fobi_router.urls))
-        ]
-
-Usage
-~~~~~
-If you have followed the steps above precisely, you would be able to access
-the API using ``http://localhost:8000/api/fobi-form-entry/``.
-
-Actions/methods supported:
-
-LIST
-####
-.. code-block:: text
-
-    GET /api/fobi-form-entry/
-
-Lists all the forms available. Anonymous users would see the list of all
-public forms. Authenticated users would see their own forms in addition
-to the public forms.
-
-OPTIONS
-#######
-.. code-block:: text
-
-    OPTIONS /api/fobi-form-entry/{FORM_SLUG}/
-
-Lists all field options for the selected form.
-
-See the `test DRF form
-<https://django-fobi.herokuapp.com/en/fobi/view/test-drf-form/>`_ and
-`same form in DRF integration app
-<https://django-fobi.herokuapp.com/api/fobi-form-entry/test-drf-form/>`_ with
-most of the fields that do have rich additional metadata.
-
-OPTIONS call produces the following response:
-
-.. code-block:: text
-
-    OPTIONS /api/fobi-form-entry/test-drf-form/
-    HTTP 200 OK
-    Allow: GET, PUT, PATCH, OPTIONS
-    Content-Type: application/json
-    Vary: Accept
-
-
-.. code-block:: python
-
-    {
-        "name": "Fobi Form Entry Instance",
-        "description": "FormEntry view set.",
-        "renders": [
-            "application/json",
-            "text/html"
-        ],
-        "parses": [
-            "application/json",
-            "application/x-www-form-urlencoded",
-            "multipart/form-data"
-        ],
-        "actions": {
-            "PUT": {
-                "test_integer": {
-                    "type": "integer",
-                    "required": false,
-                    "read_only": false,
-                    "label": "Test integer",
-                    "min_value": 1,
-                    "max_value": 20,
-                    "initial": 10
-                },
-                "test_email": {
-                    "type": "email",
-                    "required": true,
-                    "read_only": false,
-                    "label": "Test email",
-                    "help_text": "Donec mollis hendrerit risus. Phasellus a "
-                                 "est. Nam ipsum risus, rutrum vitae, "
-                                 "vestibulum eu, molestie vel, lacus. "
-                                 "Praesent nec nisl a purus blandit viverra. "
-                                 "Cras id dui.",
-                    "max_length": 255,
-                    "placeholder": "john@doe.com"
-                },
-                "test_text": {
-                    "type": "string",
-                    "required": false,
-                    "read_only": false,
-                    "label": "Test text",
-                    "help_text": "Sed lectus. Phasellus gravida semper "
-                                 "nisi. Curabitur at lacus ac velit ornare "
-                                 "lobortis. Mauris turpis nunc, blandit et, "
-                                 "volutpat molestie, porta ut, ligula. Lorem "
-                                 "ipsum dolor sit amet, consectetuer "
-                                 "adipiscing elit.",
-                    "max_length": 255,
-                    "placeholder": "Lorem ipsum dolor sit amet"
-                },
-                "test_url": {
-                    "type": "url",
-                    "required": false,
-                    "read_only": false,
-                    "label": "Test URL",
-                    "max_length": 255,
-                    "initial": "http://github.com"
-                },
-                "test_decimal_field": {
-                    "type": "decimal",
-                    "required": false,
-                    "read_only": false,
-                    "label": "Test decimal field",
-                    "min_value": 1.0,
-                    "max_value": 25.0,
-                    "initial": 10.0,
-                    "placeholder": "3.14",
-                    "max_digits": 5,
-                    "decimal_places": 2
-                },
-                "test_float_field": {
-                    "type": "float",
-                    "required": false,
-                    "read_only": false,
-                    "label": "Test float field",
-                    "min_value": 1.0,
-                    "max_value": 10.0,
-                    "initial": 3.14
-                },
-                "test_ip_address": {
-                    "type": "string",
-                    "required": false,
-                    "read_only": false,
-                    "label": "Test IP address",
-                    "max_length": 255,
-                    "placeholder": "127,0.0.1"
-                },
-                "test_password_field": {
-                    "type": "string",
-                    "required": false,
-                    "read_only": false,
-                    "label": "Test password field",
-                    "max_length": 255,
-                    "placeholder": "your-secret-password"
-                },
-                "test_regex_field": {
-                    "type": "regex",
-                    "required": false,
-                    "read_only": false,
-                    "label": "Test regex field",
-                    "max_length": 255,
-                    "regex": "^([a-zA-Z])+$"
-                },
-                "test_slug_field": {
-                    "type": "slug",
-                    "required": false,
-                    "read_only": false,
-                    "label": "Test slug field",
-                    "max_length": 255,
-                    "placeholder": "lorem-ipsum-dolor-sit-amet"
-                },
-                "test_textarea_field": {
-                    "type": "string",
-                    "required": false,
-                    "read_only": false,
-                    "label": "Test textarea field",
-                    "placeholder": "Pellentesque habitant morbi tristique."
-                },
-                "test_input_field": {
-                    "type": "string",
-                    "required": false,
-                    "read_only": true,
-                    "label": "Test input field",
-                    "max_length": 255,
-                    "autofocus": "autofocus",
-                    "autocomplete": "on",
-                    "disabled": "disabled"
-                },
-                "content_image_url_b0996b16-9f1c-430d-a6c7-0a722f4c2177": {
-                    "type": "content",
-                    "required": false,
-                    "read_only": true,
-                    "initial": "<p><img src=\"http://example.com/image.jpg\" alt=\"n.n.\" width=\"600\"/></p>",
-                    "contenttype": "image",
-                    "raw_data": {
-                        "url": "http://example.com/image.jpg",
-                        "alt": "n.n.",
-                        "fit_method": "fit_width",
-                        "size": "600x600"
-                    },
-                    "content": "<p><img src=\"http://example.com/image.jpg\" alt=\"n.n.\" width=\"600\"/></p>"
-                },
-                "content_text_de4d69b2-99e1-479d-8c61-1534dea7c981": {
-                    "type": "content",
-                    "required": false,
-                    "read_only": true,
-                    "initial": "<p>Pellentesque posuere. Quisque id mi. "
-                               "Duis arcu tortor, suscipit eget, imperdiet "
-                               "nec, imperdiet iaculis, ipsum. Phasellus a "
-                               "est. In turpis.</p>",
-                    "contenttype": "text",
-                    "raw_data": {
-                        "text": "Pellentesque posuere. Quisque id mi. Duis "
-                                "arcu tortor, suscipit eget, imperdiet nec, "
-                                "imperdiet iaculis, ipsum. Phasellus a est. "
-                                "In turpis."
-                    },
-                    "content": "<p>Pellentesque posuere. Quisque id mi. Duis "
-                               "arcu tortor, suscipit eget, imperdiet nec, "
-                               "imperdiet iaculis, ipsum. Phasellus a est. "
-                               "In turpis.</p>"
-                },
-                "content_video_f4799aca-9a0b-4f1a-8069-dda611858ef4": {
-                    "type": "content",
-                    "required": false,
-                    "read_only": true,
-                    "initial": "<iframe src=\"//www.youtube.com/embed/8GVIui0JK0M\" width=\"500\" height=\"400\" frameborder=\"0\" allowfullscreen></iframe>",
-                    "contenttype": "video",
-                    "raw_data": {
-                        "title": "Delusional Insanity - To far beyond...",
-                        "url": "https://www.youtube.com/watch?v=8GVIui0JK0M&t=1s",
-                        "size": "500x400"
-                    },
-                    "content": "<iframe src=\"//www.youtube.com/embed/8GVIui0JK0M\" width=\"500\" height=\"400\" frameborder=\"0\" allowfullscreen></iframe>"
-                }
-            }
-        }
-    }
-
-**Some insights:**
-
-Meta-data is passed to the ``DRFIntegrationFormElementPluginProcessor`` as
-``field_metadata`` argument, which is supposed to be a dict.
-
-- `Example 1: content_image plugin
-  <https://github.com/barseghyanartur/django-fobi/blob/master/src/fobi/contrib/apps/drf_integration/form_elements/content/content_image/base.py#L54>`_
-
-- `Example 2: decimal plugin
-  <https://github.com/barseghyanartur/django-fobi/blob/master/src/fobi/contrib/apps/drf_integration/form_elements/fields/decimal/base.py#L86>`_
-
-- `Example 3: text plugin
-  <https://github.com/barseghyanartur/django-fobi/blob/master/src/fobi/contrib/apps/drf_integration/form_elements/fields/text/base.py#L55>`_
-
-Private forms would be only visible to authenticated users.
-
-PUT
-###
-.. code-block:: text
-
-    PUT /api/fobi-form-entry/{FORM_SLUG}/
-
-    {DATA}
-
-Callbacks
-~~~~~~~~~
-Callbacks work just the same way the core callbacks work.
-
-fobi_form_callbacks.py
-######################
-.. code-block:: python
-
-    from fobi.base import (
-        integration_form_callback_registry,
-        IntegrationFormCallback,
-    )
-
-    from fobi.constants import (
-        CALLBACK_BEFORE_FORM_VALIDATION,
-        CALLBACK_FORM_INVALID,
-        CALLBACK_FORM_VALID,
-        CALLBACK_FORM_VALID_AFTER_FORM_HANDLERS,
-        CALLBACK_FORM_VALID_BEFORE_SUBMIT_PLUGIN_FORM_DATA,
-    )
-
-    from fobi.contrib.apps.drf_integration import UID as INTEGRATE_WITH
-
-
-    class DRFSaveAsFooItem(IntegrationFormCallback):
-        """Save the form as a foo item, if certain conditions are met."""
-
-        stage = CALLBACK_FORM_VALID
-        integrate_with = INTEGRATE_WITH
-
-        def callback(self, form_entry, request, **kwargs):
-            """Custom callback login comes here."""
-            logger.debug("Great! Your form is valid!")
-
-
-    class DRFDummyInvalidCallback(IntegrationFormCallback):
-        """Saves the form as a foo item, if certain conditions are met."""
-
-        stage = CALLBACK_FORM_INVALID
-        integrate_with = INTEGRATE_WITH
-
-        def callback(self, form_entry, request, **kwargs):
-            """Custom callback login comes here."""
-            logger.debug("Damn! You've made a mistake, boy!")
-
-Testing
-~~~~~~~
-To test Django REST framework integration package only, run the following
-command:
-
-.. code-block:: sh
-
-    ./runtests.py src/fobi/tests/test_drf_integration.py
-
-or use plain Django tests:
-
-.. code-block:: sh
-
-    ./manage.py test fobi.tests.test_drf_integration --settings=settings.test
-
-Limitations
-~~~~~~~~~~~
-Certain fields are not available yet (relational fields).
-
-
-Form elements
--------------
-
-
-Content form element
-~~~~~~~~~~~~~~~~~~~~
-Presentational form elements for ``drf_integration``.
-
-
-fobi.contrib.apps.drf_integration.form_elements.content.content_image
-#####################################################################
-A ``django-fobi`` ContentImage plugin for integration with
-``Django REST framework``. Makes use of the
-``fobi.contrib.apps.drf_integration.fields.ContentImage``.
-
-Installation
-^^^^^^^^^^^^
-(1) Add ``fobi.contrib.apps.drf_integration.form_elements.content.content_image``
-    to the ``INSTALLED_APPS`` in your ``settings.py``.
-
-    .. code-block:: python
-
-        INSTALLED_APPS = (
-            # ...
-            'fobi.contrib.apps.drf_integration.form_elements.content.content_image',
-            # ...
-        )
-
-(2) In the terminal type:
-
-    .. code-block:: sh
-
-        ./manage.py fobi_sync_plugins
-
-(3) Assign appropriate permissions to the target users/groups to be using
-    the plugin if ``FOBI_RESTRICT_PLUGIN_ACCESS`` is set to True.
-
-Usage
-^^^^^
-Unlike standard fields, ``ContentImage`` field is purely presentational.
-You're not supposed to make write actions on it (it won't work). Neither
-will it be displayed in the browsable API (list/retrieve actions). However,
-it will be listed in the options action call.
-
-**Sample JSON response fragment**
-
-.. code-block:: javascript
-
-    "actions": {
-        "PUT": {
-            // ...
-            "content_image_89c8c319-195b-487a-a44d-f59ef14a5d44": {
-                "type": "content",
-                "required": false,
-                "read_only": true,
-                "contenttype": "image",
-                "content": "\n<p>\n\n\n\n\n<img src=\"/media/fobi_plugins/content_image/test-image-thumbnail.jpg\" alt=\"Lorem ipsum\"/>\n\n\n</p>\n",
-                "raw": {
-                    "file": "/media/fobi_plugins/content_image/test-image.jpg",
-                    "alt": "Lorem ipsum",
-                    "fit_method": "center",
-                    "size": "500x500"
-                }
-            },
-            // ...
-        }
-    }
-
-**JSON response fragment explained**
-
-- ``type`` (str): Set to "content" for all presentational form elements.
-- ``contenttype`` (str): Set to "image" for ``ContentImage`` field.
-- ``content`` (str): Representation of the content. Rendered partial HTML.
-- ``raw`` (json dict): Raw attributes of the ``ContentImage`` plugin. Contains
-  "file", "alt", "fit_method" and "size" attributes.
-
-
-fobi.contrib.apps.drf_integration.form_elements.content.content_image_url
-#########################################################################
-A ``django-fobi`` ContentImageURL plugin for integration with
-``Django REST framework``. Makes use of the
-``fobi.contrib.apps.drf_integration.fields.ContentImage``.
-
-Installation
-^^^^^^^^^^^^
-(1) Add ``fobi.contrib.apps.drf_integration.form_elements.content.content_image_url``
-    to the ``INSTALLED_APPS`` in your ``settings.py``.
-
-    .. code-block:: python
-
-        INSTALLED_APPS = (
-            # ...
-            'fobi.contrib.apps.drf_integration.form_elements.content.content_image_url',
-            # ...
-        )
-
-(2) In the terminal type:
-
-    .. code-block:: sh
-
-        ./manage.py fobi_sync_plugins
-
-(3) Assign appropriate permissions to the target users/groups to be using
-    the plugin if ``FOBI_RESTRICT_PLUGIN_ACCESS`` is set to True.
-
-Usage
-^^^^^
-Unlike standard fields, ``ContentImageURL`` field is purely presentational.
-You're not supposed to make write actions on it (it won't work). Neither
-will it be displayed in the browsable API (list/retrieve actions). However,
-it will be listed in the options action call.
-
-**Sample JSON response fragment**
-
-.. code-block:: javascript
-
-    "actions": {
-        "PUT": {
-            // ...
-            "content_image_89c8c319-195b-487a-a44d-f59ef14a5d44": {
-                "type": "content",
-                "required": false,
-                "read_only": true,
-                "contenttype": "image",
-                "content": "\n<p>\n\n\n\n\n<img src=\"http://example.com/media/test-image.jpg\" alt=\"Lorem ipsum\"/>\n\n\n</p>\n",
-                "raw": {
-                    "url": "http://example.com/media/test-image.jpg",
-                    "alt": "Lorem ipsum",
-                    "fit_method": "fit_width",
-                    "size": "500x500"
-                }
-            },
-            // ...
-        }
-    }
-
-**JSON response fragment explained**
-
-- ``type`` (str): Set to "content" for all presentational form elements.
-- ``contenttype`` (str): Set to "image" for ``ContentImageURL`` field.
-- ``content`` (str): Representation of the content. Rendered partial HTML.
-- ``raw`` (json dict): Raw attributes of the ``ContentImageURL`` plugin.
-  Contains "url", "alt", "fit_method" and "size" attributes.
-
-
-fobi.contrib.apps.drf_integration.form_elements.content.content_richtext
-########################################################################
-A ``django-fobi`` ContentRichText plugin for integration with
-``Django REST framework``. Makes use of the
-``fobi.contrib.apps.drf_integration.fields.ContentRichText``.
-
-Installation
-^^^^^^^^^^^^
-(1) Add ``fobi.contrib.apps.drf_integration.form_elements.content.content_richtext``
-    to the ``INSTALLED_APPS`` in your ``settings.py``.
-
-    .. code-block:: python
-
-        INSTALLED_APPS = (
-            # ...
-            'fobi.contrib.apps.drf_integration.form_elements.content.content_richtext',
-            # ...
-        )
-
-(2) In the terminal type:
-
-    .. code-block:: sh
-
-        ./manage.py fobi_sync_plugins
-
-(3) Assign appropriate permissions to the target users/groups to be using
-    the plugin if ``FOBI_RESTRICT_PLUGIN_ACCESS`` is set to True.
-
-Usage
-^^^^^
-Unlike standard fields, ``ContentText`` field is purely presentational.
-You're not supposed to make write actions on it (it won't work). Neither
-will it be displayed in the browsable API (list/retrieve actions). However,
-it will be listed in the options action call.
-
-**Sample JSON response fragment**
-
-.. code-block:: javascript
-
-    "actions": {
-        "PUT": {
-            // ...
-            "content_text_89c8c319-195b-487a-a44d-f59ef14a5d44": {
-                "type": "content",
-                "required": false,
-                "read_only": true,
-                "contenttype": "text",
-                "content": "\n<p>\n\nLorem ipsum dolor sit amet.\n\n\n</p>\n",
-                "raw": {
-                    "text": "Lorem ipsum dolor sit amet."
-                }
-            },
-            // ...
-        }
-    }
-
-**JSON response fragment explained**
-
-- ``type`` (str): Set to "content" for all presentational form elements.
-- ``contenttype`` (str): Set to "text" for ``ContentText`` field.
-- ``content`` (str): Representation of the content. Rendered partial HTML.
-- ``raw`` (json dict): Raw attributes of the ``ContentText`` plugin. Contains
-  "text" attribute.
-
-
-fobi.contrib.apps.drf_integration.form_elements.content.content_text
-####################################################################
-A ``django-fobi`` ContentText plugin for integration with
-``Django REST framework``. Makes use of the
-``fobi.contrib.apps.drf_integration.fields.ContentText``.
-
-Installation
-^^^^^^^^^^^^
-(1) Add ``fobi.contrib.apps.drf_integration.form_elements.content.content_text``
-    to the ``INSTALLED_APPS`` in your ``settings.py``.
-
-    .. code-block:: python
-
-        INSTALLED_APPS = (
-            # ...
-            'fobi.contrib.apps.drf_integration.form_elements.content.content_text',
-            # ...
-        )
-
-(2) In the terminal type:
-
-    .. code-block:: sh
-
-        ./manage.py fobi_sync_plugins
-
-(3) Assign appropriate permissions to the target users/groups to be using
-    the plugin if ``FOBI_RESTRICT_PLUGIN_ACCESS`` is set to True.
-
-Usage
-^^^^^
-Unlike standard fields, ``ContentText`` field is purely presentational.
-You're not supposed to make write actions on it (it won't work). Neither
-will it be displayed in the browsable API (list/retrieve actions). However,
-it will be listed in the options action call.
-
-**Sample JSON response fragment**
-
-.. code-block:: javascript
-
-    "actions": {
-        "PUT": {
-            // ...
-            "content_text_89c8c319-195b-487a-a44d-f59ef14a5d44": {
-                "type": "content",
-                "required": false,
-                "read_only": true,
-                "contenttype": "text",
-                "content": "\n<p>\n\nLorem ipsum dolor sit amet.\n\n\n</p>\n",
-                "raw": {
-                    "text": "Lorem ipsum dolor sit amet."
-                }
-            },
-            // ...
-        }
-    }
-
-**JSON response fragment explained**
-
-- ``type`` (str): Set to "content" for all presentational form elements.
-- ``contenttype`` (str): Set to "text" for ``ContentText`` field.
-- ``content`` (str): Representation of the content. Rendered partial HTML.
-- ``raw`` (json dict): Raw attributes of the ``ContentText`` plugin. Contains
-  "text" attribute.
-
-
-fobi.contrib.apps.drf_integration.form_elements.content.content_video
-#####################################################################
-A ``django-fobi`` ContentVideo plugin for integration with
-``Django REST framework``. Makes use of the
-``fobi.contrib.apps.drf_integration.fields.ContentVideo``.
-
-Installation
-^^^^^^^^^^^^
-(1) Add ``fobi.contrib.apps.drf_integration.form_elements.content.content_video``
-    to the ``INSTALLED_APPS`` in your ``settings.py``.
-
-    .. code-block:: python
-
-        INSTALLED_APPS = (
-            # ...
-            'fobi.contrib.apps.drf_integration.form_elements.content.content_video',
-            # ...
-        )
-
-(2) In the terminal type:
-
-    .. code-block:: sh
-
-        ./manage.py fobi_sync_plugins
-
-(3) Assign appropriate permissions to the target users/groups to be using
-    the plugin if ``FOBI_RESTRICT_PLUGIN_ACCESS`` is set to True.
-
-Usage
-^^^^^
-Unlike standard fields, ``ContentVideo`` field is purely presentational.
-You're not supposed to make write actions on it (it won't work). Neither
-will it be displayed in the browsable API (list/retrieve actions). However,
-it will be listed in the options action call.
-
-**Sample JSON response fragment**
-
-.. code-block:: javascript
-
-    "actions": {
-        "PUT": {
-            // ...
-            "content_video_41a6b951-e6f9-4f08-ada6-3b109aa9a72f": {
-                "type": "content",
-                "required": false,
-                "read_only": true,
-                "contenttype": "video",
-                "content": "\n<iframe src=\"//www.youtube.com/embed/3P1qcVcs4Ik\" width=\"500\" height=\"400\" frameborder=\"0\" allowfullscreen></iframe>\n",
-                "raw": {
-                    "title": "Cras risus ipsum faucibus",
-                    "url": "https://www.youtube.com/watch?v=3P1qcVcs4Ik",
-                    "size": "500x400"
-                }
-            },
-            // ...
-        }
-    }
-
-**JSON response fragment explained**
-
-- ``type`` (str): Set to "content" for all presentational form elements.
-- ``contenttype`` (str): Set to "video" for ``ContentVideo`` field.
-- ``content`` (str): Representation of the content. Rendered partial HTML.
-- ``raw`` (json dict): Raw attributes of the ``ContentVideo`` plugin. Contains
-  "title", "url" and "size" attributes.
-
-
-Fields
-~~~~~~
-Form fields for ``drf_integration``.
-
-
-fobi.contrib.apps.drf_integration.form_elements.fields.boolean
-##############################################################
-A ``django-fobi`` BooleanField plugin for integration with
-``Django REST framework``. Makes use of the
-``rest_framework.fields.BooleanField``.
-
-Installation
-^^^^^^^^^^^^
-(1) Add ``fobi.contrib.apps.drf_integration.form_elements.fields.boolean`` to
-    the ``INSTALLED_APPS`` in your ``settings.py``.
-
-    .. code-block:: python
-
-        INSTALLED_APPS = (
-            # ...
-            'fobi.contrib.apps.drf_integration.form_elements.fields.boolean',
-            # ...
-        )
-
-(2) In the terminal type:
-
-    .. code-block:: sh
-
-        ./manage.py fobi_sync_plugins
-
-(3) Assign appropriate permissions to the target users/groups to be using
-    the plugin if ``FOBI_RESTRICT_PLUGIN_ACCESS`` is set to True.
-
-
-fobi.contrib.apps.drf_integration.form_elements.fields.checkbox_select_multiple
-###############################################################################
-A ``django-fobi`` CharField plugin for integration with
-``Django REST framework``. Makes use of the
-``rest_framework.fields.MultipleChoiceField``.
-
-Installation
-^^^^^^^^^^^^
-(1) Add ``fobi.contrib.apps.drf_integration.form_elements.fields.checkbox_select_multiple``
-    to the ``INSTALLED_APPS`` in your ``settings.py``.
-
-    .. code-block:: python
-
-        INSTALLED_APPS = (
-            # ...
-            'fobi.contrib.apps.drf_integration.form_elements.fields.checkbox_select_multiple',
-            # ...
-        )
-
-(2) In the terminal type:
-
-    .. code-block:: sh
-
-        ./manage.py fobi_sync_plugins
-
-(3) Assign appropriate permissions to the target users/groups to be using
-    the plugin if ``FOBI_RESTRICT_PLUGIN_ACCESS`` is set to True.
-
-
-fobi.contrib.apps.drf_integration.form_elements.fields.date
-###########################################################
-A ``django-fobi`` DateField plugin for integration with
-``Django REST framework``. Makes use of the
-``rest_framework.fields.DateField``.
-
-Installation
-^^^^^^^^^^^^
-(1) Add ``fobi.contrib.apps.drf_integration.form_elements.fields.date`` to the
-    ``INSTALLED_APPS`` in your ``settings.py``.
-
-    .. code-block:: python
-
-        INSTALLED_APPS = (
-            # ...
-            'fobi.contrib.apps.drf_integration.form_elements.fields.date',
-            # ...
-        )
-
-(2) In the terminal type:
-
-    .. code-block:: sh
-
-        ./manage.py fobi_sync_plugins
-
-(3) Assign appropriate permissions to the target users/groups to be using
-    the plugin if ``FOBI_RESTRICT_PLUGIN_ACCESS`` is set to True.
-
-
-fobi.contrib.apps.drf_integration.form_elements.fields.date_drop_down
-#####################################################################
-A ``django-fobi`` DateField plugin for integration with
-``Django REST framework``. Makes use of the
-``rest_framework.fields.DateField``.
-
-This plugin has been made primarily for compatibility with ``date_drop_down``
-plugin of the core package.
-
-Installation
-^^^^^^^^^^^^
-(1) Add ``fobi.contrib.apps.drf_integration.form_elements.fields.date_drop_down``
-    to the ``INSTALLED_APPS`` in your ``settings.py``.
-
-    .. code-block:: python
-
-        INSTALLED_APPS = (
-            # ...
-            'fobi.contrib.apps.drf_integration.form_elements.fields.date_drop_down',
-            # ...
-        )
-
-(2) In the terminal type:
-
-    .. code-block:: sh
-
-        ./manage.py fobi_sync_plugins
-
-(3) Assign appropriate permissions to the target users/groups to be using
-    the plugin if ``FOBI_RESTRICT_PLUGIN_ACCESS`` is set to True.
-
-
-fobi.contrib.apps.drf_integration.form_elements.fields.datetime
-###############################################################
-A ``django-fobi`` DateField plugin for integration with
-``Django REST framework``. Makes use of the
-``rest_framework.fields.DateTimeField``.
-
-Installation
-^^^^^^^^^^^^
-(1) Add ``fobi.contrib.apps.drf_integration.form_elements.fields.datetime`` to
-    the ``INSTALLED_APPS`` in your ``settings.py``.
-
-    .. code-block:: python
-
-        INSTALLED_APPS = (
-            # ...
-            'fobi.contrib.apps.drf_integration.form_elements.fields.datetime',
-            # ...
-        )
-
-(2) In the terminal type:
-
-    .. code-block:: sh
-
-        ./manage.py fobi_sync_plugins
-
-(3) Assign appropriate permissions to the target users/groups to be using
-    the plugin if ``FOBI_RESTRICT_PLUGIN_ACCESS`` is set to True.
-
-
-fobi.contrib.apps.drf_integration.form_elements.fields.decimal
-##############################################################
-A ``django-fobi`` DecimalField plugin for integration with
-``Django REST framework``. Makes use of the
-``rest_framework.fields.DecimalField``.
-
-Installation
-^^^^^^^^^^^^
-(1) Add ``fobi.contrib.apps.drf_integration.form_elements.fields.decimal`` to
-    the ``INSTALLED_APPS`` in your ``settings.py``.
-
-    .. code-block:: python
-
-        INSTALLED_APPS = (
-            # ...
-            'fobi.contrib.apps.drf_integration.form_elements.fields.decimal',
-            # ...
-        )
-
-(2) In the terminal type:
-
-    .. code-block:: sh
-
-        ./manage.py fobi_sync_plugins
-
-(3) Assign appropriate permissions to the target users/groups to be using
-    the plugin if ``FOBI_RESTRICT_PLUGIN_ACCESS`` is set to True.
-
-
-fobi.contrib.apps.drf_integration.form_elements.fields.email
-############################################################
-A ``django-fobi`` EmailField plugin for integration with
-``Django REST framework``. Makes use of the
-``rest_framework.fields.EmailField``.
-
-Installation
-^^^^^^^^^^^^
-(1) Add ``fobi.contrib.apps.drf_integration.form_elements.fields.email`` to
-    the ``INSTALLED_APPS`` in your ``settings.py``.
-
-    .. code-block:: python
-
-        INSTALLED_APPS = (
-            # ...
-            'fobi.contrib.apps.drf_integration.form_elements.fields.email',
-            # ...
-        )
-
-(2) In the terminal type:
-
-    .. code-block:: sh
-
-        ./manage.py fobi_sync_plugins
-
-(3) Assign appropriate permissions to the target users/groups to be using
-    the plugin if ``FOBI_RESTRICT_PLUGIN_ACCESS`` is set to True.
-
-
-fobi.contrib.apps.drf_integration.form_elements.fields.file
-###########################################################
-A ``django-fobi`` FileField plugin for integration with
-``Django REST framework``. Makes use of the
-``rest_framework.fields.FileField``.
-
-Installation
-^^^^^^^^^^^^
-(1) Add ``fobi.contrib.apps.drf_integration.form_elements.fields.file`` to
-    the ``INSTALLED_APPS`` in your ``settings.py``.
-
-    .. code-block:: python
-
-        INSTALLED_APPS = (
-            # ...
-            'fobi.contrib.apps.drf_integration.form_elements.fields.file',
-            # ...
-        )
-
-(2) In the terminal type:
-
-    .. code-block:: sh
-
-        ./manage.py fobi_sync_plugins
-
-(3) Assign appropriate permissions to the target users/groups to be using
-    the plugin if ``FOBI_RESTRICT_PLUGIN_ACCESS`` is set to True.
-
-
-fobi.contrib.apps.drf_integration.form_elements.fields.float
-############################################################
-A ``django-fobi`` FloatField plugin for integration with
-``Django REST framework``. Makes use of the
-``rest_framework.fields.FloatField``.
-
-Installation
-^^^^^^^^^^^^
-(1) Add ``fobi.contrib.apps.drf_integration.form_elements.fields.float`` to
-    the ``INSTALLED_APPS`` in your ``settings.py``.
-
-    .. code-block:: python
-
-        INSTALLED_APPS = (
-            # ...
-            'fobi.contrib.apps.drf_integration.form_elements.fields.float',
-            # ...
-        )
-
-(2) In the terminal type:
-
-    .. code-block:: sh
-
-        ./manage.py fobi_sync_plugins
-
-(3) Assign appropriate permissions to the target users/groups to be using
-    the plugin if ``FOBI_RESTRICT_PLUGIN_ACCESS`` is set to True.
-
-
-fobi.contrib.apps.drf_integration.form_elements.fields.hidden
-#############################################################
-A ``django-fobi`` HiddenField plugin for integration with
-``Django REST framework``. Makes use of the
-``rest_framework.fields.HiddenField``.
-
-Note, that in terms of the Django REST framework it is a read-only field.
-Any values posted along won't be saved. Initial value would.
-
-Installation
-^^^^^^^^^^^^
-(1) Add ``fobi.contrib.apps.drf_integration.form_elements.fields.hidden`` to
-    the ``INSTALLED_APPS`` in your ``settings.py``.
-
-    .. code-block:: python
-
-        INSTALLED_APPS = (
-            # ...
-            'fobi.contrib.apps.drf_integration.form_elements.fields.hidden',
-            # ...
-        )
-
-(2) In the terminal type:
-
-    .. code-block:: sh
-
-        ./manage.py fobi_sync_plugins
-
-(3) Assign appropriate permissions to the target users/groups to be using
-    the plugin if ``FOBI_RESTRICT_PLUGIN_ACCESS`` is set to True.
-
-
-fobi.contrib.apps.drf_integration.form_elements.fields.input
-############################################################
-A ``django-fobi`` CharField plugin for integration with
-``Django REST framework``. Makes use of the
-``rest_framework.fields.CharField``.
-
-Installation
-^^^^^^^^^^^^
-(1) Add ``fobi.contrib.apps.drf_integration.form_elements.fields.input`` to
-    the ``INSTALLED_APPS`` in your ``settings.py``.
-
-    .. code-block:: python
-
-        INSTALLED_APPS = (
-            # ...
-            'fobi.contrib.apps.drf_integration.form_elements.fields.input',
-            # ...
-        )
-
-(2) In the terminal type:
-
-    .. code-block:: sh
-
-        ./manage.py fobi_sync_plugins
-
-(3) Assign appropriate permissions to the target users/groups to be using
-    the plugin if ``FOBI_RESTRICT_PLUGIN_ACCESS`` is set to True.
-
-
-fobi.contrib.apps.drf_integration.form_elements.fields.integer
-##############################################################
-A ``django-fobi`` IntegerField plugin for integration with
-``Django REST framework``. Makes use of the
-``rest_framework.fields.IntegerField``.
-
-Installation
-^^^^^^^^^^^^
-(1) Add ``fobi.contrib.apps.drf_integration.form_elements.fields.integer`` to
-    the ``INSTALLED_APPS`` in your ``settings.py``.
-
-    .. code-block:: python
-
-        INSTALLED_APPS = (
-            # ...
-            'fobi.contrib.apps.drf_integration.form_elements.fields.integer',
-            # ...
-        )
-
-(2) In the terminal type:
-
-    .. code-block:: sh
-
-        ./manage.py fobi_sync_plugins
-
-(3) Assign appropriate permissions to the target users/groups to be using
-    the plugin if ``FOBI_RESTRICT_PLUGIN_ACCESS`` is set to True.
-
-
-fobi.contrib.apps.drf_integration.form_elements.fields.ip_address
-#################################################################
-A ``django-fobi`` IPAddressField plugin for integration with
-``Django REST framework``. Makes use of the
-``rest_framework.fields.IPAddressField``.
-
-Installation
-^^^^^^^^^^^^
-(1) Add ``fobi.contrib.apps.drf_integration.form_elements.fields.ip_address`` to
-    the ``INSTALLED_APPS`` in your ``settings.py``.
-
-    .. code-block:: python
-
-        INSTALLED_APPS = (
-            # ...
-            'fobi.contrib.apps.drf_integration.form_elements.fields.ip_address',
-            # ...
-        )
-
-(2) In the terminal type:
-
-    .. code-block:: sh
-
-        ./manage.py fobi_sync_plugins
-
-(3) Assign appropriate permissions to the target users/groups to be using
-    the plugin if ``FOBI_RESTRICT_PLUGIN_ACCESS`` is set to True.
-
-
-fobi.contrib.apps.drf_integration.form_elements.fields.null_boolean
-###################################################################
-A ``django-fobi`` NullBooleanField plugin for integration with
-``Django REST framework``. Makes use of the
-``rest_framework.fields.NullBooleanField``.
-
-Installation
-^^^^^^^^^^^^
-(1) Add ``fobi.contrib.apps.drf_integration.form_elements.fields.null_boolean``
-    to the ``INSTALLED_APPS`` in your ``settings.py``.
-
-    .. code-block:: python
-
-        INSTALLED_APPS = (
-            # ...
-            'fobi.contrib.apps.drf_integration.form_elements.fields.null_boolean',
-            # ...
-        )
-
-(2) In the terminal type:
-
-    .. code-block:: sh
-
-        ./manage.py fobi_sync_plugins
-
-(3) Assign appropriate permissions to the target users/groups to be using
-    the plugin if ``FOBI_RESTRICT_PLUGIN_ACCESS`` is set to True.
-
-
-fobi.contrib.apps.drf_integration.form_elements.fields.password
-###############################################################
-A ``django-fobi`` CharField plugin for integration with
-``Django REST framework``. Makes use of the
-``rest_framework.fields.CharField``.
-
-Installation
-^^^^^^^^^^^^
-(1) Add ``fobi.contrib.apps.drf_integration.form_elements.fields.password`` to
-    the ``INSTALLED_APPS`` in your ``settings.py``.
-
-    .. code-block:: python
-
-        INSTALLED_APPS = (
-            # ...
-            'fobi.contrib.apps.drf_integration.form_elements.fields.password',
-            # ...
-        )
-
-(2) In the terminal type:
-
-    .. code-block:: sh
-
-        ./manage.py fobi_sync_plugins
-
-(3) Assign appropriate permissions to the target users/groups to be using
-    the plugin if ``FOBI_RESTRICT_PLUGIN_ACCESS`` is set to True.
-
-
-fobi.contrib.apps.drf_integration.form_elements.fields.radio
-############################################################
-A ``django-fobi`` CharField plugin for integration with
-``Django REST framework``. Makes use of the
-``rest_framework.fields.ChoiceField``.
-
-Installation
-^^^^^^^^^^^^
-(1) Add ``fobi.contrib.apps.drf_integration.form_elements.fields.radio`` to
-    the ``INSTALLED_APPS`` in your ``settings.py``.
-
-    .. code-block:: python
-
-        INSTALLED_APPS = (
-            # ...
-            'fobi.contrib.apps.drf_integration.form_elements.fields.radio',
-            # ...
-        )
-
-(2) In the terminal type:
-
-    .. code-block:: sh
-
-        ./manage.py fobi_sync_plugins
-
-(3) Assign appropriate permissions to the target users/groups to be using
-    the plugin if ``FOBI_RESTRICT_PLUGIN_ACCESS`` is set to True.
-
-
-fobi.contrib.apps.drf_integration.form_elements.fields.range_select
-###################################################################
-A ``django-fobi`` ChoiceField plugin for integration with
-``Django REST framework``. Makes use of the
-``rest_framework.fields.ChoiceField``.
-
-Installation
-^^^^^^^^^^^^
-(1) Add ``fobi.contrib.apps.drf_integration.form_elements.fields.range_select``
-    to the ``INSTALLED_APPS`` in your ``settings.py``.
-
-    .. code-block:: python
-
-        INSTALLED_APPS = (
-            # ...
-            'fobi.contrib.apps.drf_integration.form_elements.fields.range_select',
-            # ...
-        )
-
-(2) In the terminal type:
-
-    .. code-block:: sh
-
-        ./manage.py fobi_sync_plugins
-
-(3) Assign appropriate permissions to the target users/groups to be using
-    the plugin if ``FOBI_RESTRICT_PLUGIN_ACCESS`` is set to True.
-
-
-fobi.contrib.apps.drf_integration.form_elements.fields.regex
-############################################################
-A ``django-fobi`` RegexField plugin for integration with
-``Django REST framework``. Makes use of the
-``rest_framework.fields.RegexField``.
-
-Installation
-^^^^^^^^^^^^
-1. Add ``fobi.contrib.apps.drf_integration.form_elements.fields.regex`` to
-   the ``INSTALLED_APPS`` in your ``settings.py``.
-
-.. code-block:: python
-
-    INSTALLED_APPS = (
-        # ...
-        'fobi.contrib.apps.drf_integration.form_elements.fields.regex',
-        # ...
-    )
-
-2. In the terminal type:
-
-.. code-block:: sh
-
-    ./manage.py fobi_sync_plugins
-
-3. Assign appropriate permissions to the target users/groups to be using
-   the plugin if ``FOBI_RESTRICT_PLUGIN_ACCESS`` is set to True.
-
-
-fobi.contrib.apps.drf_integration.form_elements.fields.select
-#############################################################
-A ``django-fobi`` ChoiceField plugin for integration with
-``Django REST framework``. Makes use of the
-``rest_framework.fields.ChoiceField``.
-
-Installation
-^^^^^^^^^^^^
-(1) Add ``fobi.contrib.apps.drf_integration.form_elements.fields.select``
-    to the ``INSTALLED_APPS`` in your ``settings.py``.
-
-    .. code-block:: python
-
-        INSTALLED_APPS = (
-            # ...
-            'fobi.contrib.apps.drf_integration.form_elements.fields.select',
-            # ...
-        )
-
-(2) In the terminal type:
-
-    .. code-block:: sh
-
-        ./manage.py fobi_sync_plugins
-
-(3) Assign appropriate permissions to the target users/groups to be using
-    the plugin if ``FOBI_RESTRICT_PLUGIN_ACCESS`` is set to True.
-
-
-fobi.contrib.apps.drf_integration.form_elements.fields.select_multiple
-######################################################################
-A ``django-fobi`` CharField plugin for integration with
-``Django REST framework``. Makes use of the
-``rest_framework.fields.MultipleChoiceField``.
-
-Installation
-^^^^^^^^^^^^
-(1) Add ``fobi.contrib.apps.drf_integration.form_elements.fields.select_multiple``
-    to the ``INSTALLED_APPS`` in your ``settings.py``.
-
-    .. code-block:: python
-
-        INSTALLED_APPS = (
-            # ...
-            'fobi.contrib.apps.drf_integration.form_elements.fields.select_multiple',
-            # ...
-        )
-
-(2) In the terminal type:
-
-    .. code-block:: sh
-
-        ./manage.py fobi_sync_plugins
-
-(3) Assign appropriate permissions to the target users/groups to be using
-    the plugin if ``FOBI_RESTRICT_PLUGIN_ACCESS`` is set to True.
-
-
-fobi.contrib.apps.drf_integration.form_elements.fields.select_multiple
-######################################################################
-A ``django-fobi`` CharField plugin for integration with
-``Django REST framework``. Makes use of the
-``rest_framework.fields.MultipleChoiceField``.
-
-Installation
-^^^^^^^^^^^^
-(1) Add ``fobi.contrib.apps.drf_integration.form_elements.fields.select_multiple``
-    to the ``INSTALLED_APPS`` in your ``settings.py``.
-
-    .. code-block:: python
-
-        INSTALLED_APPS = (
-            # ...
-            'fobi.contrib.apps.drf_integration.form_elements.fields.select_multiple',
-            # ...
-        )
-
-(2) In the terminal type:
-
-    .. code-block:: sh
-
-        ./manage.py fobi_sync_plugins
-
-(3) Assign appropriate permissions to the target users/groups to be using
-    the plugin if ``FOBI_RESTRICT_PLUGIN_ACCESS`` is set to True.
-
-
-fobi.contrib.apps.drf_integration.form_elements.fields.slider
-#############################################################
-A ``django-fobi`` ChoiceField plugin for integration with
-``Django REST framework``. Makes use of the
-``rest_framework.fields.ChoiceField``.
-
-Installation
-^^^^^^^^^^^^
-(1) Add ``fobi.contrib.apps.drf_integration.form_elements.fields.slider``
-    to the ``INSTALLED_APPS`` in your ``settings.py``.
-
-    .. code-block:: python
-
-        INSTALLED_APPS = (
-            # ...
-            'fobi.contrib.apps.drf_integration.form_elements.fields.slider',
-            # ...
-        )
-
-(2) In the terminal type:
-
-    .. code-block:: sh
-
-        ./manage.py fobi_sync_plugins
-
-(3) Assign appropriate permissions to the target users/groups to be using
-    the plugin if ``FOBI_RESTRICT_PLUGIN_ACCESS`` is set to True.
-
-
-fobi.contrib.apps.drf_integration.form_elements.fields.slug
-###########################################################
-A ``django-fobi`` SlugField plugin for integration with
-``Django REST framework``. Makes use of the
-``rest_framework.fields.SlugField``.
-
-Installation
-^^^^^^^^^^^^
-(1) Add ``fobi.contrib.apps.drf_integration.form_elements.fields.slug`` to
-    the ``INSTALLED_APPS`` in your ``settings.py``.
-
-    .. code-block:: python
-
-        INSTALLED_APPS = (
-            # ...
-            'fobi.contrib.apps.drf_integration.form_elements.fields.slug',
-            # ...
-        )
-
-(2) In the terminal type:
-
-    .. code-block:: sh
-
-        ./manage.py fobi_sync_plugins
-
-(3) Assign appropriate permissions to the target users/groups to be using
-    the plugin if ``FOBI_RESTRICT_PLUGIN_ACCESS`` is set to True.
-
-
-fobi.contrib.apps.drf_integration.form_elements.fields.text
-###########################################################
-A ``django-fobi`` CharField plugin for integration with
-``Django REST framework``. Makes use of the
-``rest_framework.fields.CharField``.
-
-Installation
-^^^^^^^^^^^^
-(1) Add ``fobi.contrib.apps.drf_integration.form_elements.fields.text`` to
-    the ``INSTALLED_APPS`` in your ``settings.py``.
-
-    .. code-block:: python
-
-        INSTALLED_APPS = (
-            # ...
-            'fobi.contrib.apps.drf_integration.form_elements.fields.text',
-            # ...
-        )
-
-(2) In the terminal type:
-
-    .. code-block:: sh
-
-        ./manage.py fobi_sync_plugins
-
-(3) Assign appropriate permissions to the target users/groups to be using
-    the plugin if ``FOBI_RESTRICT_PLUGIN_ACCESS`` is set to True.
-
-
-fobi.contrib.apps.drf_integration.form_elements.fields.textarea
-###############################################################
-A ``django-fobi`` CharField plugin for integration with
-``Django REST framework``. Makes use of the
-``rest_framework.fields.CharField``.
-
-Installation
-^^^^^^^^^^^^
-(1) Add ``fobi.contrib.apps.drf_integration.form_elements.fields.textarea`` to
-    the ``INSTALLED_APPS`` in your ``settings.py``.
-
-    .. code-block:: python
-
-        INSTALLED_APPS = (
-            # ...
-            'fobi.contrib.apps.drf_integration.form_elements.fields.textarea',
-            # ...
-        )
-
-(2) In the terminal type:
-
-    .. code-block:: sh
-
-        ./manage.py fobi_sync_plugins
-
-(3) Assign appropriate permissions to the target users/groups to be using
-    the plugin if ``FOBI_RESTRICT_PLUGIN_ACCESS`` is set to True.
-
-
-fobi.contrib.apps.drf_integration.form_elements.fields.time
-###########################################################
-A ``django-fobi`` TimeField plugin for integration with
-``Django REST framework``. Makes use of the
-``rest_framework.fields.TimeField``.
-
-Installation
-^^^^^^^^^^^^
-(1) Add ``fobi.contrib.apps.drf_integration.form_elements.fields.time`` to
-    the ``INSTALLED_APPS`` in your ``settings.py``.
-
-    .. code-block:: python
-
-        INSTALLED_APPS = (
-            # ...
-            'fobi.contrib.apps.drf_integration.form_elements.fields.time',
-            # ...
-        )
-
-(2) In the terminal type:
-
-    .. code-block:: sh
-
-        ./manage.py fobi_sync_plugins
-
-(3) Assign appropriate permissions to the target users/groups to be using
-    the plugin if ``FOBI_RESTRICT_PLUGIN_ACCESS`` is set to True.
-
-
-fobi.contrib.apps.drf_integration.form_elements.fields.url
-##########################################################
-A ``django-fobi`` URLField plugin for integration with
-``Django REST framework``. Makes use of the
-``rest_framework.fields.URLField``.
-
-Installation
-^^^^^^^^^^^^
-(1) Add ``fobi.contrib.apps.drf_integration.form_elements.fields.time`` to
-    the ``INSTALLED_APPS`` in your ``settings.py``.
-
-    .. code-block:: python
-
-        INSTALLED_APPS = (
-            # ...
-            'fobi.contrib.apps.drf_integration.form_elements.fields.url',
-            # ...
-        )
-
-(2) In the terminal type:
-
-    .. code-block:: sh
-
-        ./manage.py fobi_sync_plugins
-
-(3) Assign appropriate permissions to the target users/groups to be using
-    the plugin if ``FOBI_RESTRICT_PLUGIN_ACCESS`` is set to True.
-
-
-Form handlers
--------------
-Form handlers for ``drf_integration``.
-
-
-fobi.contrib.apps.drf_integration.form_handlers.db_store
-~~~~~~~~~~~~~~~~~~~~~~~~~~~~~~~~~~~~~~~~~~~~~~~~~~~~~~~~
-A ``django-fobi`` Mail form handler plugin for integration
-with ``Django REST framework``. Saves submitted form data into the
-``SavedFormDataEntry`` model.
-
-Installation
-############
-(1) Add ``fobi.contrib.apps.drf_integration.form_handlers.db_store`` to the
-    ``INSTALLED_APPS`` in your ``settings.py``.
-
-    .. code-block:: python
-
-        INSTALLED_APPS = (
-            # ...
-            'fobi.contrib.apps.drf_integration.form_handlers.db_store',
-            # ...
-        )
-
-(2) In the terminal type:
-
-    .. code-block:: sh
-
-        ./manage.py migrate
-
-        ./manage.py fobi_sync_plugins
-
-(3) Assign appropriate permissions to the target users/groups to be using
-    the plugin if ``FOBI_RESTRICT_PLUGIN_ACCESS`` is set to True.
-
-
-fobi.contrib.apps.drf_integration.form_handlers.http_repost
-~~~~~~~~~~~~~~~~~~~~~~~~~~~~~~~~~~~~~~~~~~~~~~~~~~~~~~~~~~~
-A ``django-fobi`` HTTP repost form handler plugin for integration
-with ``Django REST framework``. Submits the form to another endpoint specified.
-
-Installation
-############
-(1) Add ``fobi.contrib.apps.drf_integration.form_handlers.http_respost`` to the
-    ``INSTALLED_APPS`` in your ``settings.py``.
-
-    .. code-block:: python
-
-        INSTALLED_APPS = (
-            # ...
-            'fobi.contrib.apps.drf_integration.form_handlers.http_repost',
-            # ...
-        )
-
-(2) In the terminal type:
-
-    .. code-block:: sh
-
-        ./manage.py fobi_sync_plugins
-
-(3) Assign appropriate permissions to the target users/groups to be using
-    the plugin if ``FOBI_RESTRICT_PLUGIN_ACCESS`` is set to True.
-
-
-fobi.contrib.apps.drf_integration.form_handlers.mail
-~~~~~~~~~~~~~~~~~~~~~~~~~~~~~~~~~~~~~~~~~~~~~~~~~~~~
-A ``django-fobi`` Mail form handler plugin for integration
-with ``Django REST framework``. Submits the form data by email to the
-specified email address.
-
-Installation
-############
-(1) Add ``fobi.contrib.apps.drf_integration.form_handlers.mail`` to the
-    ``INSTALLED_APPS`` in your ``settings.py``.
-
-    .. code-block:: python
-
-        INSTALLED_APPS = (
-            # ...
-            'fobi.contrib.apps.drf_integration.form_handlers.mail',
-            # ...
-        )
-
-(2) In the terminal type:
-
-    .. code-block:: sh
-
-        ./manage.py migrate
-
-        ./manage.py fobi_sync_plugins
-
-(3) Assign appropriate permissions to the target users/groups to be using
-    the plugin if ``FOBI_RESTRICT_PLUGIN_ACCESS`` is set to True.
-
-
-fobi.contrib.apps.feincms_integration
--------------------------------------
-A ``django-fobi`` integration with FeinCMS.
-
-Prerequisites
-~~~~~~~~~~~~~
-Tested with FeinCMS 1.10, 1.12 and 1.13 only. Might work on earlier (or
-later) versions as well.
-
-Installation
-~~~~~~~~~~~~
-Versions
-########
-See the requirements files:
-
-- `FeinCMS 1.10 requirements
-  <https://github.com/barseghyanartur/django-fobi/blob/stable/examples/requirements/feincms_1_10.txt>`_.
-- `FeinCMS 1.12 requirements
-  <https://github.com/barseghyanartur/django-fobi/blob/stable/examples/requirements/feincms_1_12.txt>`_.
-- `FeinCMS 1.13 requirements
-  <https://github.com/barseghyanartur/django-fobi/blob/stable/examples/requirements/feincms_1_13.txt>`_.
-
-your_project/settings.py
-########################
-See the `example settings file
-<https://github.com/barseghyanartur/django-fobi/blob/stable/examples/simple/settings/bootstrap3_theme_feincms.py>`_.
-
-.. code-block:: python
-
-    INSTALLED_APPS = list(INSTALLED_APPS)
-    INSTALLED_APPS += [
-        'feincms',  # FeinCMS
-
-        'fobi.contrib.apps.feincms_integration',  # Fobi FeinCMS app
-
-        'page',  # Example
-    ]
-
-    FEINCMS_RICHTEXT_INIT_CONTEXT = {
-        'TINYMCE_JS_URL': STATIC_URL + 'tiny_mce/tiny_mce.js',
-    }
-
-your_project/page/models.py
-###########################
-.. code-block:: python
-
-    from django.utils.translation import ugettext_lazy as _
-
-    from feincms.module.page.models import Page
-    from feincms.content.raw.models import RawContent
-    from feincms.content.richtext.models import RichTextContent
-    # Import the ``django-fobi`` widget.
-    from fobi.contrib.apps.feincms_integration.widgets import FobiFormWidget
-
-    Page.register_extensions('feincms.module.extensions.translations',)
-
-    # Register basic template.
-    Page.register_templates(
-        {
-            'title': _(u"Base template"),
-            'path': 'page/base.html',
-            'key': 'page_base',
-            'regions': (
-                ('main', _(u"Main")),
-                ('sidebar', _(u"Sidebar")),
-            )
-        },
-        )
-
-    # Standard content types
-    Page.create_content_type(RawContent)
-    Page.create_content_type(RichTextContent)
-
-    # Register the ``django-fobi`` widget.
-    Page.create_content_type(FobiFormWidget)
-
-your_project/admin.py
-#####################
-.. code-block:: python
-
-    from django.contrib import admin
-
-    from feincms.module.page.modeladmins import PageAdmin
-
-    from page.models import Page
-
-    admin.site.register(Page, PageAdmin)
-
-Information for developers
-##########################
-Template rendering
-^^^^^^^^^^^^^^^^^^
-The embed FeinCMS widget is rendered with use of two theme templates:
-
-- ``view_embed_form_entry_ajax_template``: Used for rendering the form.
-- ``embed_form_entry_submitted_ajax_template``: Used for rendering the form
-  sent event.
-
-Using custom templates for rendering the widget
-###############################################
-In the widget, you can specify a template which you want to be used for
-rendering the form or the form-sent event.
-
-Example:
-
-.. code-block:: python
-
-    FOBI_FEINCMS_INTEGRATION_FORM_TEMPLATE_CHOICES = (
-        ("yourapp/custom_view_embed_form_v1.html",
-         "Custom embed form view template #1"),
-        ("yourapp/custom_view_embed_form_v2.html",
-         "Custom embed form view template #2"),
-    )
-
-Same goes for form-sent templates.
-
-.. code-block:: python
-
-    FOBI_FEINCMS_INTEGRATION_SUCCESS_PAGE_TEMPLATE_CHOICES = (
-        ("yourapp/custom_embed_form_submitted_v1.html",
-         "Custom form-sent template #1"),
-        ("yourapp/custom_embed_form_submitted_v2.html",
-         "Custom form-sent template #2"),
-    )
-
-Registering a template in the ``FORM_TEMPLATE_CHOICES`` makes it available
-for all the themes. If you rather want to use different custom templates
-for different themes, use the ``FOBI_CUSTOM_THEME_DATA`` as shown in the
-example below.
-
-.. code-block:: python
-
-    FOBI_CUSTOM_THEME_DATA = {
-        'bootstrap3': {
-            'feincms_integration': {
-                'form_template_choices': [
-                    ('fobi/bootstrap3_extras/view_embed_form.html',
-                     "Custom bootstrap3 embed form view template"),
-                ],
-                'success_page_template_choices': [
-                    ('fobi/bootstrap3_extras/embed_form_submitted.html',
-                     "Custom bootstrap3 embed form entry submitted template"),
-                ],
-            },
-        },
-        'foundation5': {
-            'feincms_integration': {
-                'form_template_choices': [
-                    ('fobi/foundation5_extras/view_embed_form.html',
-                     "Custom foundation5 embed form view template"),
-                ],
-                'success_page_template_choices': [
-                    ('fobi/foundation5_extras/embed_form_submitted.html',
-                     "Custom foundation5 embed form entry submitted template"),
-                ],
-            },
-        },
-    }
-
-Usage
-~~~~~
-The ``fobi.contrib.apps.feincms_integration.widgets.FobiFormWidget`` consists
-of the following fields:
-
-- Form: The form to be used.
-- Form template name: Template to be used to render the embed form.
-- Hide form title: If checked, no form title would be shown.
-- Form title: Overrides the standard form title.
-- Submit button text: Overrides the default submit button text.
-- Success page template name: Template to be used to render the embed form-sent
-  event.
-- Hide success page title: If checked, no form-sent title would be shown.
-- Success page title: Overrides the form-sent title.
-- Success page text: Overrides the form-sent text.
-
-
-fobi.contrib.apps.mezzanine_integration
----------------------------------------
-A ``django-fobi`` integration with Mezzanine.
-
-Prerequisites
-~~~~~~~~~~~~~
-Tested with Mezzanine 3.1.10 and 4.2.3 only. Might work on earlier (or
-later) versions as well.
-
-Installation
-~~~~~~~~~~~~
-Versions
-########
-See the requirements files:
-
-- `Mezzanine 4.2.3 requirements
-  <https://github.com/barseghyanartur/django-fobi/blob/stable/examples/mezzanine_example/requirements.txt>`_.
-
-your_project/settings.py
-########################
-See the `example settings file
-<https://github.com/barseghyanartur/django-fobi/blob/stable/examples/mezzanine_example/settings.py>`_.
-
-.. code-block:: python
-
-    INSTALLED_APPS = list(INSTALLED_APPS)
-    INSTALLED_APPS += [
-        # Standard mezzanine apps
-
-        'fobi.contrib.apps.mezzanine_integration',  # Fobi Mezzanine app
-    ]
-
-Information for developers
-~~~~~~~~~~~~~~~~~~~~~~~~~~
-Template rendering
-##################
-The form embed into Mezzanine page is rendered with use of two theme templates:
-
-- ``view_embed_form_entry_ajax_template``: Used for rendering the form.
-- ``embed_form_entry_submitted_ajax_template``: Used for rendering the form
-  sent event.
-
-Using custom templates for rendering the form
-#############################################
-In the widget, you can specify a template which you want to be used for
-rendering the form or the form-sent event.
-
-Example:
-
-.. code-block:: python
-
-    FOBI_MEZZANINE_INTEGRATION_FORM_TEMPLATE_CHOICES = (
-        ("yourapp/custom_view_embed_form_v1.html",
-         "Custom embed form view template #1"),
-        ("yourapp/custom_view_embed_form_v2.html",
-         "Custom embed form view template #2"),
-    )
-
-Same goes for form-sent templates.
-
-.. code-block:: python
-
-    FOBI_MEZZANINE_INTEGRATION_SUCCESS_PAGE_TEMPLATE_CHOICES = (
-        ("yourapp/custom_embed_form_submitted_v1.html",
-         "Custom form-sent template #1"),
-        ("yourapp/custom_embed_form_submitted_v2.html",
-         "Custom form-sent template #2"),
-    )
-
-Registering a template in the ``FORM_TEMPLATE_CHOICES`` makes it available
-for all the themes. If you rather want to use different custom templates
-for different themes, use the ``FOBI_CUSTOM_THEME_DATA`` as shown in the
-example below.
-
-.. code-block:: python
-
-    FOBI_CUSTOM_THEME_DATA = {
-        'bootstrap3': {
-            'mezzanine_integration': {
-                'form_template_choices': [
-                    ('fobi/bootstrap3_extras/view_embed_form.html',
-                     "Custom bootstrap3 embed form view template"),
-                ],
-                'success_page_template_choices': [
-                    ('fobi/bootstrap3_extras/embed_form_submitted.html',
-                     "Custom bootstrap3 embed form entry submitted template"),
-                ],
-            },
-        },
-        'foundation5': {
-            'mezzanine_integration': {
-                'form_template_choices': [
-                    ('fobi/foundation5_extras/view_embed_form.html',
-                     "Custom foundation5 embed form view template"),
-                ],
-                'success_page_template_choices': [
-                    ('fobi/foundation5_extras/embed_form_submitted.html',
-                     "Custom foundation5 embed form entry submitted template"),
-                ],
-            },
-        },
-    }
-
-Usage
-~~~~~
-The ``fobi`` page model
-#######################
-The ``fobi.contrib.apps.mezzanine_integration.models.FobiFormPage`` consists
-of the following fields:
-
-- Form: The form to be used.
-- Form template name: Template to be used to render the embed form.
-- Hide form title: If checked, no form title would be shown.
-- Form title: Overrides the standard form title.
-- Submit button text: Overrides the default submit button text.
-- Success page template name: Template to be used to render the embed form-sent
-  event.
-- Hide success page title: If checked, no form-sent title would be shown.
-- Success page title: Overrides the form-sent title.
-- Success page text: Overrides the form-sent text.
-
-Steps described
-###############
-1. If you use the mezzanine `example
-   <https://github.com/barseghyanartur/django-fobi/blob/stable/examples/mezzanine_example/>`_
-   project, to start go to the http://localhost:8003/fobi/ URL and create a
-   form.
-2. Then go to http://localhost:8003/admin/pages/page/ and add a new `Fobi form`
-   page.
-3. Choose the form and optionally - override the form settings and then
-   save the page.
-4. See the page in the front-end.
-
-
-fobi.contrib.plugins.form_elements.content.content_image
---------------------------------------------------------
-A ``Fobi`` Image form element plugin.
-
-Installation
-~~~~~~~~~~~~
-(1) Add ``fobi.contrib.plugins.form_elements.content.content_image`` to the
-    ``INSTALLED_APPS`` in your ``settings.py``.
-
-    .. code-block:: python
-
-        INSTALLED_APPS = (
-            # ...
-            'easy_thumbnails',
-            'fobi.contrib.plugins.form_elements.content.content_image',
-            # ...
-        )
-
-(2) In the terminal type:
-
-    .. code-block:: sh
-
-        ./manage.py fobi_sync_plugins
-
-(3) Assign appropriate permissions to the target users/groups to be using
-    the plugin if ``FOBI_RESTRICT_PLUGIN_ACCESS`` is set to True.
-
-(4) Additionally, for the fine tuning, see the
-    ``fobi.contrib.plugins.form_elements.content.content_image.defaults``
-    module. If necessary, override the settings by prepending
-    ``FOBI_PLUGIN_CONTENT_IMAGE_`` to the desired variable name from the
-    above mentioned ``defaults`` module.
-
-
-fobi.contrib.plugins.form_elements.content.content_image_url
-------------------------------------------------------------
-A ``Fobi`` ImageURL form element plugin.
-
-Installation
-~~~~~~~~~~~~
-(1) Add ``fobi.contrib.plugins.form_elements.content.content_image_url`` to the
-    ``INSTALLED_APPS`` in your ``settings.py``.
-
-    .. code-block:: python
-
-        INSTALLED_APPS = (
-            # ...
-            'fobi.contrib.plugins.form_elements.content.content_image_url',
-            # ...
-        )
-
-(2) In the terminal type:
-
-    .. code-block:: sh
-
-        ./manage.py fobi_sync_plugins
-
-(3) Assign appropriate permissions to the target users/groups to be using
-    the plugin if ``FOBI_RESTRICT_PLUGIN_ACCESS`` is set to True.
-
-(4) Additionally, for the fine tuning, see the
-    ``fobi.contrib.plugins.form_elements.content.content_image_url.defaults``
-    module. If necessary, override the settings by prepending
-    ``FOBI_PLUGIN_CONTENT_IMAGE_URL_`` to the desired variable name from the
-    above mentioned ``defaults`` module.
-
-
-fobi.contrib.plugins.form_elements.content.content_text
--------------------------------------------------------
-A ``Fobi`` Text form element plugin.
-
-Installation
-~~~~~~~~~~~~
-(1) Add ``fobi.contrib.plugins.form_elements.content.content_text`` to the
-    ``INSTALLED_APPS`` in your ``settings.py``.
-
-    .. code-block:: python
-
-        INSTALLED_APPS = (
-            # ...
-            'fobi.contrib.plugins.form_elements.content.content_text',
-            # ...
-        )
-
-(2) In the terminal type:
-
-    .. code-block:: sh
-
-        ./manage.py fobi_sync_plugins
-
-(3) Assign appropriate permissions to the target users/groups to be using
-    the plugin if ``FOBI_RESTRICT_PLUGIN_ACCESS`` is set to True.
-
-(4) Additionally, for the fine tuning, see the
-    ``fobi.contrib.plugins.form_elements.content.content_text.defaults``
-    module. If necessary, override the settings by prepending
-    ``FOBI_PLUGIN_CONTENT_TEXT_`` to the desired variable name from the
-    above mentioned ``defaults`` module.
-
-    By default the content of the text field is stripped using either the
-    awesome `bleach <https://bleach.readthedocs.io/>`_ library or if bleach
-    is not installed just Django's own `strip_tags` function. To configure
-    the strip (bleach only) behaviour, two settings are introduced:
-
-    .. code-block:: text
-
-       - ALLOWED_TAGS:
-       - ALLOWED_ATTRIBUTES:
-
-    The default values are:
-
-    .. code-block:: python
-
-        ALLOWED_TAGS = [
-            'a',
-            'abbr',
-            'acronym',
-            'b',
-            'blockquote',
-            'code',
-            'em',
-            'i',
-            'li',
-            'ol',
-            'strong',
-            'ul',
-        ]
-
-        ALLOWED_ATTRIBUTES = {
-            'a': ['href', 'title'],
-            'abbr': ['title'],
-            'acronym': ['title'],
-        }
-
-
-fobi.contrib.plugins.form_elements.content.content_richtext
------------------------------------------------------------
-
-A ``Fobi`` Rich text form element plugin based on
-`CKEditor <https://ckeditor.com/>`_ and
-`django-ckeditor <https://github.com/django-ckeditor/django-ckeditor>`_.
-
-Installation
-~~~~~~~~~~~~
-
-(1) Install ``django-ckeditor``.
-
-    .. code-block:: sh
-
-        pip install django-ckeditor
-
-(2) Add ``ckeditor`` to ``INSTALLED_APPS`` in ``settings.py``.
-
-    .. code-block:: python
-
-        INSTALLED_APPS = (
-            ...
-            'ckeditor',
-            ...
-        )
-
-(3) Add ``fobi.contrib.plugins.form_elements.content.content_richtext`` to
-    ``INSTALLED_APPS`` in ``settings.py``.
-
-    .. code-block:: python
-
-        INSTALLED_APPS = (
-            ...
-            'fobi.contrib.plugins.form_elements.content.content_richtext',
-            ...
-        )
-
-(4) Add ``fobi.contrib.themes.bootstrap3.widgets.form_elements.content_richtext_bootstrap3_widget`` to
-    ``INSTALLED_APPS`` in ``settings.py`` (if you're using ``bootstrap3`` theme).
-    If you're using another theme, add correspondent widget specific to the
-    active theme.
-
-    .. code-block:: python
-
-        INSTALLED_APPS = (
-            ...
-            'fobi.contrib.themes.bootstrap3.widgets.form_elements.content_richtext_bootstrap3_widget',
-            ...
-        )
-
-(5) In the terminal type:
-
-    .. code-block:: sh
-
-        ./manage.py fobi_sync_plugins
-
-(6) Assign appropriate permissions to the target users/groups to be using
-    the plugin if ``FOBI_RESTRICT_PLUGIN_ACCESS`` is set to ``True``.
-
-Controlling HTML tags and attributes
-~~~~~~~~~~~~~~~~~~~~~~~~~~~~~~~~~~~~
-
-(1) Install ``bleach``.
-
-    .. code-block:: sh
-
-        pip install bleach
-
-(2) Specify ``FOBI_PLUGIN_CONTENT_RICHTEXT_ALLOWED_TAGS``,
-    ``FOBI_PLUGIN_CONTENT_RICHTEXT_ALLOWED_ATTRIBUTES`` and
-    ``FOBI_PLUGIN_CONTENT_RICHTEXT_ALLOWED_STYLES`` in
-    ``settings.py``. The default values come from bleach:
-
-    .. code-block:: python
-
-        FOBI_PLUGIN_CONTENT_RICHTEXT_ALLOWED_TAGS = [
-            'a',
-            'abbr',
-            'acronym',
-            'b',
-            'blockquote',
-            'code',
-            'em',
-            'i',
-            'li',
-            'ol',
-            'strong',
-            'ul',
-        ]
-
-        FOBI_PLUGIN_CONTENT_RICHTEXT_ALLOWED_ATTRIBUTES = {
-            'a': ['href', 'title'],
-            'abbr': ['title'],
-            'acronym': ['title'],
-        }
-
-        FOBI_PLUGIN_CONTENT_RICHTEXT_ALLOWED_STYLES = []
-
-
-fobi.contrib.plugins.form_elements.content.content_video
---------------------------------------------------------
-A ``Fobi`` Video form element plugin.
-
-Installation
-~~~~~~~~~~~~
-(1) Add ``fobi.contrib.plugins.form_elements.content.content_video`` to the
-    ``INSTALLED_APPS`` in your ``settings.py``.
-
-    .. code-block:: python
-
-        INSTALLED_APPS = (
-            # ...
-            'fobi.contrib.plugins.form_elements.content.content_video',
-            # ...
-        )
-
-(2) In the terminal type:
-
-    .. code-block:: sh
-
-        ./manage.py fobi_sync_plugins
-
-(3) Assign appropriate permissions to the target users/groups to be using
-    the plugin if ``FOBI_RESTRICT_PLUGIN_ACCESS`` is set to True.
-
-(4) Additionally, for the fine tuning, see the
-    ``fobi.contrib.plugins.form_elements.content.content_video.defaults``
-    module. If necessary, override the settings by prepending
-    ``FOBI_PLUGIN_CONTENT_VIDEO_`` to the desired variable name from the
-    above mentioned ``defaults`` module.
-
-
-fobi.contrib.plugins.form_elements.fields.boolean
--------------------------------------------------
-A ``Fobi`` Boolean form field plugin. Makes use of the
-``django.forms.fields.BooleanField``.
-
-Installation
-~~~~~~~~~~~~
-(1) Add ``fobi.contrib.plugins.form_elements.fields.boolean`` to the
-    ``INSTALLED_APPS`` in your ``settings.py``.
-
-    .. code-block:: python
-
-        INSTALLED_APPS = (
-            # ...
-            'fobi.contrib.plugins.form_elements.fields.boolean',
-            # ...
-        )
-
-(2) In the terminal type:
-
-    .. code-block:: sh
-
-        ./manage.py fobi_sync_plugins
-
-(3) Assign appropriate permissions to the target users/groups to be using
-    the plugin if ``FOBI_RESTRICT_PLUGIN_ACCESS`` is set to True.
-
-
-fobi.contrib.plugins.form_elements.fields.checkbox_select_multiple
-------------------------------------------------------------------
-A ``Fobi`` Select Multiple form field plugin. Makes use of the
-``django.forms.fields.MultipleChoiceField`` and
-``django.forms.widgets.CheckboxSelectMultiple``.
-
-Installation
-~~~~~~~~~~~~
-(1) Add ``fobi.contrib.plugins.form_elements.fields.checkbox_select_multiple``
-    to the ``INSTALLED_APPS`` in your ``settings.py``.
-
-    .. code-block:: python
-
-        INSTALLED_APPS = (
-            # ...
-            'fobi.contrib.plugins.form_elements.fields.checkbox_select_multiple',
-            # ...
-        )
-
-(2) In the terminal type:
-
-    .. code-block:: sh
-
-        ./manage.py fobi_sync_plugins
-
-(3) Assign appropriate permissions to the target users/groups to be using
-    the plugin if ``FOBI_RESTRICT_PLUGIN_ACCESS`` is set to True.
-
-(4) By default, the submitted form value of `checkbox_select_multiple`
-    elements is label (human readable representation of the value chosen).
-    However, that part of the behaviour has been made configurable. You can
-    choose between the following options:
-
-    Consider the following list of (value, label) choices (the first element in
-    the tuple is value, the second element is label):
-
-    .. code-block:: python
-
-        [
-            ('alpha', 'Alpha'),
-            ('beta', 'Beta'),
-            ('gamma', 'Gamma'),
-        ]
-
-    - "val": `value` (example: "alpha").
-    - "repr" (default): `label` (example: "Alpha").
-    - "mix": `value (label)` (example: "Alpha (alpha)").
-
-    Simply set the
-    ``FOBI_FORM_ELEMENT_CHECKBOX_SELECT_MULTIPLE_SUBMIT_VALUE_AS`` assign one
-    of the following values: "val", "repr" or "mix" to get the desired
-    behaviour.
-
-Usage
-~~~~~
-You should be entering a single choice per line. Choice might
-consist of just a single value or value/label pair.
-
-For example:
-
-.. code-block:: text
-
-    1
-    2
-    alpha, Alpha
-    beta, Beta
-    omega
-
-The following HTML would be made of:
-
-.. code-block:: html
-      
-    <ul id="id_NAME_OF_THE_ELEMENT">
-      <li>
-        <label for="id_NAME_OF_THE_ELEMENT_0">
-          <input class="form-control" id="id_NAME_OF_THE_ELEMENT_0" name="NAME_OF_THE_ELEMENT" type="checkbox" value="1" /> 1
-        </label>
-      </li>
-      <li>
-        <label for="id_NAME_OF_THE_ELEMENT_1">
-          <input class="form-control" id="id_NAME_OF_THE_ELEMENT_1" name="NAME_OF_THE_ELEMENT" type="checkbox" value="2" /> 2
-        </label>
-      </li>
-      <li>
-        <label for="id_NAME_OF_THE_ELEMENT_2">
-          <input class="form-control" id="id_NAME_OF_THE_ELEMENT_2" name="NAME_OF_THE_ELEMENT" type="checkbox" value="alpha" /> Alpha
-        </label>
-      </li>
-      <li>
-        <label for="id_NAME_OF_THE_ELEMENT_3">
-          <input class="form-control" id="id_NAME_OF_THE_ELEMENT_3" name="NAME_OF_THE_ELEMENT" type="checkbox" value="beta" /> Beta
-        </label>
-      </li>
-      <li>
-        <label for="id_NAME_OF_THE_ELEMENT_4">
-          <input class="form-control" id="id_NAME_OF_THE_ELEMENT_4" name="NAME_OF_THE_ELEMENT" type="checkbox" value="omega" /> omega
-        </label>
-      </li>
-    </ul>
-
-
-fobi.contrib.plugins.form_elements.fields.date
-----------------------------------------------
-A ``Fobi`` Date form field plugin. Makes use of the
-``django.forms.fields.DateField`` and ``django.forms.widgets.DateInput``.
-
-Installation
-~~~~~~~~~~~~
-(1) Add ``fobi.contrib.plugins.form_elements.fields.date`` to the
-    ``INSTALLED_APPS`` in your ``settings.py``.
-
-    .. code-block:: python
-
-        INSTALLED_APPS = (
-            # ...
-            'fobi.contrib.plugins.form_elements.fields.date',
-            # ...
-        )
-
-(2) In the terminal type:
-
-    .. code-block:: sh
-
-        ./manage.py fobi_sync_plugins
-
-(3) Assign appropriate permissions to the target users/groups to be using
-    the plugin if ``FOBI_RESTRICT_PLUGIN_ACCESS`` is set to True.
-
-
-fobi.contrib.plugins.form_elements.fields.date_drop_down
---------------------------------------------------------
-A ``Fobi`` Birthday form field plugin. Makes use of the
-``django.forms.fields.DateField`` and
-``django.forms.extras.widgets.SelectDateWidget``.
-
-Installation
-~~~~~~~~~~~~
-(1) Add ``fobi.contrib.plugins.form_elements.fields.date_drop_down`` to the
-    ``INSTALLED_APPS`` in your ``settings.py``.
-
-    .. code-block:: python
-
-        INSTALLED_APPS = (
-            # ...
-            'fobi.contrib.plugins.form_elements.fields.date_drop_down',
-            # ...
-        )
-
-(2) In the terminal type:
-
-    .. code-block:: sh
-
-        ./manage.py fobi_sync_plugins
-
-(3) Assign appropriate permissions to the target users/groups to be using
-    the plugin if ``FOBI_RESTRICT_PLUGIN_ACCESS`` is set to True.
-
-
-fobi.contrib.plugins.form_elements.fields.datetime
---------------------------------------------------
-A ``Fobi`` DateTime form field plugin. Makes use of the
-``django.forms.fields.DateTimeField`` and
-``django.forms.widgets.DateTimeInput``.
-
-Installation
-~~~~~~~~~~~~
-(1) Add ``fobi.contrib.plugins.form_elements.fields.datetime`` to the
-    ``INSTALLED_APPS`` in your ``settings.py``.
-
-    .. code-block:: python
-
-        INSTALLED_APPS = (
-            # ...
-            'fobi.contrib.plugins.form_elements.fields.datetime',
-            # ...
-        )
-
-(2) In the terminal type:
-
-    .. code-block:: sh
-
-        ./manage.py fobi_sync_plugins
-
-(3) Assign appropriate permissions to the target users/groups to be using
-    the plugin if ``FOBI_RESTRICT_PLUGIN_ACCESS`` is set to True.
-
-
-fobi.contrib.plugins.form_elements.fields.decimal
--------------------------------------------------
-A ``Fobi`` Decimal form field plugin. Makes use of the
-``django.forms.fields.DecimalField`` and ``django.forms.widgets.NumberInput``
-(falling back to ``django.forms.widgets.TextInput`` for older Django
-versions).
-
-Installation
-~~~~~~~~~~~~
-(1) Add ``fobi.contrib.plugins.form_elements.fields.decimal`` to the
-    ``INSTALLED_APPS`` in your ``settings.py``.
-
-    .. code-block:: python
-
-        INSTALLED_APPS = (
-            # ...
-            'fobi.contrib.plugins.form_elements.fields.decimal',
-            # ...
-        )
-
-(2) In the terminal type:
-
-    .. code-block:: sh
-
-        ./manage.py fobi_sync_plugins
-
-(3) Assign appropriate permissions to the target users/groups to be using
-    the plugin if ``FOBI_RESTRICT_PLUGIN_ACCESS`` is set to True.
-
-
-fobi.contrib.plugins.form_elements.fields.email
------------------------------------------------
-A ``Fobi`` Email form field plugin. Makes use of the
-``django.forms.fields.EmailField`` and ``django.forms.widgets.TextInput``.
-
-Installation
-~~~~~~~~~~~~
-(1) Add ``fobi.contrib.plugins.form_elements.fields.email`` to the
-    ``INSTALLED_APPS`` in your ``settings.py``.
-
-    .. code-block:: python
-
-        INSTALLED_APPS = (
-            # ...
-            'fobi.contrib.plugins.form_elements.fields.email',
-            # ...
-        )
-
-(2) In the terminal type:
-
-    .. code-block:: sh
-
-        ./manage.py fobi_sync_plugins
-
-(3) Assign appropriate permissions to the target users/groups to be using
-    the plugin if ``FOBI_RESTRICT_PLUGIN_ACCESS`` is set to True.
-
-
-fobi.contrib.plugins.form_elements.fields.file
-----------------------------------------------
-A ``Fobi`` File form field plugin. Makes use of the
-``django.forms.fields.FileField`` and
-``django.forms.widgets.ClearableFileInput``.
-
-Installation
-~~~~~~~~~~~~
-(1) Add ``fobi.contrib.plugins.form_elements.fields.file`` to the
-    ``INSTALLED_APPS`` in your ``settings.py``.
-
-    .. code-block:: python
-
-        INSTALLED_APPS = (
-            # ...
-            'fobi.contrib.plugins.form_elements.fields.file',
-            # ...
-        )
-
-(2) In the terminal type:
-
-    .. code-block:: sh
-
-        ./manage.py fobi_sync_plugins
-
-(3) Assign appropriate permissions to the target users/groups to be using
-    the plugin if ``FOBI_RESTRICT_PLUGIN_ACCESS`` is set to True.
-
-(4) By default uploaded files are stored in the "fobi_plugins/file" directory
-    of the media root. If you want to change the directory location,
-    set the ``FOBI_PLUGIN_FIELDS_FILE_FILES_UPLOAD_DIR`` value to the desired
-    (relative) path.
-
-(5) You may optionally restrict uploaded files extensions by specifying the
-    ``allowed_extensions`` field in the plugin.
-
-
-fobi.contrib.plugins.form_elements.fields.float
------------------------------------------------
-A ``Fobi`` Integer form field plugin. Makes use of the
-``django.forms.fields.FloatField`` and ``django.forms.widgets.NumberInput``
-(falling back to ``django.forms.widgets.TextInput`` for older Django
-versions).
-
-Installation
-~~~~~~~~~~~~
-(1) Add ``fobi.contrib.plugins.form_elements.fields.float`` to the
-    ``INSTALLED_APPS`` in your ``settings.py``.
-
-    .. code-block:: python
-
-        INSTALLED_APPS = (
-            # ...
-            'fobi.contrib.plugins.form_elements.fields.float',
-            # ...
-        )
-
-(2) In the terminal type:
-
-    .. code-block:: sh
-
-        ./manage.py fobi_sync_plugins
-
-(3) Assign appropriate permissions to the target users/groups to be using
-    the plugin if ``FOBI_RESTRICT_PLUGIN_ACCESS`` is set to True.
-
-
-fobi.contrib.plugins.form_elements.fields.hidden
-------------------------------------------------
-A ``Fobi`` Hidden form field plugin. Makes use of the
-``django.forms.fields.CharField`` and ``django.forms.widgets.HiddenInput``.
-
-Installation
-~~~~~~~~~~~~
-(1) Add ``fobi.contrib.plugins.form_elements.fields.hidden`` to the
-    ``INSTALLED_APPS`` in your ``settings.py``.
-
-    .. code-block:: python
-
-        INSTALLED_APPS = (
-            # ...
-            'fobi.contrib.plugins.form_elements.fields.hidden',
-            # ...
-        )
-
-(2) In the terminal type:
-
-    .. code-block:: sh
-
-        ./manage.py fobi_sync_plugins
-
-(3) Assign appropriate permissions to the target users/groups to be using
-    the plugin if ``FOBI_RESTRICT_PLUGIN_ACCESS`` is set to True.
-
-
-fobi.contrib.plugins.form_elements.fields.input
------------------------------------------------
-A generic input form field plugin. Makes use of the
-``django.forms.fields.Field`` and ``django.forms.widgets.Input``.
-Comes with a lot of options you likely won't use every day.
-
-The full list of supported HTML properties is listed below:
-
-- autocomplete
-- autofocus
-- disabled
-- list
-- max
-- min
-- multiple
-- pattern
-- placeholder
-- readonly
-- step
-- type
-
-See `w3schools.com <http://www.w3schools.com/tags/tag_input.asp>`_ for further
-explanations.
-
-Installation
-~~~~~~~~~~~~
-(1) Add ``fobi.contrib.plugins.form_elements.fields.input`` to the
-    ``INSTALLED_APPS`` in your ``settings.py``.
-
-    .. code-block:: python
-
-        INSTALLED_APPS = (
-            # ...
-            'fobi.contrib.plugins.form_elements.fields.input',
-            # ...
-        )
-
-(2) In the terminal type:
-
-    .. code-block:: sh
-
-        ./manage.py fobi_sync_plugins
-
-(3) Assign appropriate permissions to the target users/groups to be using
-    the plugin if ``FOBI_RESTRICT_PLUGIN_ACCESS`` is set to True.
-
-
-fobi.contrib.plugins.form_elements.fields.integer
--------------------------------------------------
-A ``Fobi`` Integer form field plugin. Makes use of the
-``django.forms.fields.IntegerField`` and ``django.forms.widgets.NumberInput``
-(falling back to ``django.forms.widgets.TextInput`` for older Django
-versions).
-
-Installation
-~~~~~~~~~~~~
-(1) Add ``fobi.contrib.plugins.form_elements.fields.integer`` to the
-    ``INSTALLED_APPS`` in your ``settings.py``.
-
-    .. code-block:: python
-
-        INSTALLED_APPS = (
-            # ...
-            'fobi.contrib.plugins.form_elements.fields.integer',
-            # ...
-        )
-
-(2) In the terminal type:
-
-    .. code-block:: sh
-
-        ./manage.py fobi_sync_plugins
-
-(3) Assign appropriate permissions to the target users/groups to be using
-    the plugin if ``FOBI_RESTRICT_PLUGIN_ACCESS`` is set to True.
-
-
-fobi.contrib.plugins.form_elements.fields.ip_address
-----------------------------------------------------
-A ``Fobi`` Text form field plugin. Makes use of the
-``django.forms.fields.GenericIPAddressField`` and
-``django.forms.widgets.TextInput``.
-
-Installation
-~~~~~~~~~~~~
-(1) Add ``fobi.contrib.plugins.form_elements.fields.ip_address`` to the
-    ``INSTALLED_APPS`` in your ``settings.py``.
-
-    .. code-block:: python
-
-        INSTALLED_APPS = (
-            # ...
-            'fobi.contrib.plugins.form_elements.fields.ip_address',
-            # ...
-        )
-
-(2) In the terminal type:
-
-    .. code-block:: sh
-
-        ./manage.py fobi_sync_plugins
-
-(3) Assign appropriate permissions to the target users/groups to be using
-    the plugin if ``FOBI_RESTRICT_PLUGIN_ACCESS`` is set to True.
-
-
-fobi.contrib.plugins.form_elements.fields.null_boolean
-------------------------------------------------------
-A ``Fobi`` NullBoolean form field plugin. Makes use of the
-``django.forms.fields.NullBooleanField`` and
-``django.forms.widgets.NullBooleanSelect``.
-
-Installation
-~~~~~~~~~~~~
-(1) Add ``fobi.contrib.plugins.form_elements.fields.null_boolean`` to the
-    ``INSTALLED_APPS`` in your ``settings.py``.
-
-    .. code-block:: python
-
-        INSTALLED_APPS = (
-            # ...
-            'fobi.contrib.plugins.form_elements.fields.null_boolean',
-            # ...
-        )
-
-(2) In the terminal type:
-
-    .. code-block:: sh
-
-        ./manage.py fobi_sync_plugins
-
-(3) Assign appropriate permissions to the target users/groups to be using
-    the plugin if ``FOBI_RESTRICT_PLUGIN_ACCESS`` is set to True.
-
-
-fobi.contrib.plugins.form_elements.fields.password
---------------------------------------------------
-A ``Fobi`` Password form field plugin. Makes use of the
-``django.forms.fields.CharField`` and ``django.forms.widgets.PasswordInput``.
-
-Installation
-~~~~~~~~~~~~
-(1) Add ``fobi.contrib.plugins.form_elements.fields.password`` to the
-    ``INSTALLED_APPS`` in your ``settings.py``.
-
-    .. code-block:: python
-
-        INSTALLED_APPS = (
-            # ...
-            'fobi.contrib.plugins.form_elements.fields.password',
-            # ...
-        )
-
-(2) In the terminal type:
-
-    .. code-block:: sh
-
-        ./manage.py fobi_sync_plugins
-
-(3) Assign appropriate permissions to the target users/groups to be using
-    the plugin if ``FOBI_RESTRICT_PLUGIN_ACCESS`` is set to True.
-
-
-fobi.contrib.plugins.form_elements.fields.radio
------------------------------------------------
-A ``Fobi`` Radio form field plugin. Makes use of the
-``django.forms.fields.ChoiceField`` and ``django.forms.widgets.RadioSelect``.
-
-Installation
-~~~~~~~~~~~~
-(1) Add ``fobi.contrib.plugins.form_elements.fields.radio`` to the
-    ``INSTALLED_APPS`` in your ``settings.py``.
-
-    .. code-block:: python
-
-        INSTALLED_APPS = (
-            # ...
-            'fobi.contrib.plugins.form_elements.fields.radio',
-            # ...
-        )
-
-(2) In the terminal type:
-
-    .. code-block:: sh
-
-        ./manage.py fobi_sync_plugins
-
-(3) Assign appropriate permissions to the target users/groups to be using
-    the plugin if ``FOBI_RESTRICT_PLUGIN_ACCESS`` is set to True.
-
-(4) By default, the submitted form value of `radio`
-    elements is label (human readable representation of the value chosen).
-    However, that part of the behaviour has been made configurable. You can
-    choose between the following options:
-
-    Consider the following list of (value, label) choices (the first element in
-    the tuple is value, the second element is label):
-
-    .. code-block:: python
-
-        [
-            ('alpha', 'Alpha'),
-            ('beta', 'Beta'),
-            ('gamma', 'Gamma'),
-        ]
-
-    .. code-block:: text
-
-        - "val": `value` (example: "alpha").
-        - "repr" (default): `label` (example: "Alpha").
-        - "mix": `value (label)` (example: "Alpha (alpha)").
-
-    Simply set the
-    ``FOBI_FORM_ELEMENT_RADIO_SUBMIT_VALUE_AS`` assign one of the following
-    values: "val", "repr" or "mix" to get the desired behaviour.
-
-Usage
-~~~~~
-You should be entering a single choice per line. Choice might
-consist of just a single value or value/label pair.
-
-For example:
-
-.. code-block:: text
-
-    1
-    2
-    alpha, Alpha
-    beta, Beta
-    omega
-
-The following HTML would be made of:
-
-.. code-block:: html
-
-    <select id="id_NAME_OF_THE_ELEMENT" name="NAME_OF_THE_ELEMENT">
-      <option value="1">1</option>
-      <option value="2">2</option>
-      <option value="alpha">Alpha</option>
-      <option value="beta">Beta</option>
-      <option value="omega">omega</option>
-    </select>
-
-
-fobi.contrib.plugins.form_elements.fields.range_select
-------------------------------------------------------
-A ``Fobi`` RangeSelect form field plugin. Makes use of the
-``django.forms.fields.ChoiceField`` and ``django.forms.widgets.Select``.
-
-Installation
-~~~~~~~~~~~~
-(1) Add ``fobi.contrib.plugins.form_elements.fields.range_select`` to the
-    ``INSTALLED_APPS`` in your ``settings.py``.
-
-    .. code-block:: python
-
-        INSTALLED_APPS = (
-            # ...
-            'fobi.contrib.plugins.form_elements.fields.range_select',
-            # ...
-        )
-
-(2) In the terminal type:
-
-    .. code-block:: sh
-
-        ./manage.py fobi_sync_plugins
-
-(3) Assign appropriate permissions to the target users/groups to be using
-    the plugin if ``FOBI_RESTRICT_PLUGIN_ACCESS`` is set to True.
-
-(4) Ranges are specified within the given min/max values. The default values
-    are:
-
-    .. code-block:: text
-
-        - INITIAL: 50
-        - INITIAL_MAX_VALUE: 100
-        - INITIAL_MIN_VALUE: 0
-        - MIN_VALUE: 0
-        - MAX_VALUE: 100
-        - STEP: 1
-
-    However, you can override each of them in the settings of your project by
-    prefixing correspondent names with `FOBI_FORM_ELEMENT_RANGE_SELECT_`:
-
-    .. code-block:: text
-
-        - FOBI_FORM_ELEMENT_RANGE_SELECT_INITIAL
-        - FOBI_FORM_ELEMENT_RANGE_SELECT_INITIAL_MAX_VALUE
-        - FOBI_FORM_ELEMENT_RANGE_SELECT_INITIAL_MIN_VALUE
-        - FOBI_FORM_ELEMENT_RANGE_SELECT_MIN_VALUE
-        - FOBI_FORM_ELEMENT_RANGE_SELECT_MAX_VALUE
-        - FOBI_FORM_ELEMENT_RANGE_SELECT_STEP
-
-(5) By default, the submitted form value of `range_select`
-    elements is label (human readable representation of the value chosen).
-    However, that part of the behaviour has been made configurable. You can
-    choose between the following options:
-
-    Consider the following list of (value, label) choices (the first element in
-    the tuple is value, the second element is label):
-
-    .. code-block:: python
-
-        [
-            ('alpha', 'Alpha'),
-            ('beta', 'Beta'),
-            ('gamma', 'Gamma'),
-        ]
-
-    .. code-block:: text
-
-        - "val": `value` (example: "alpha").
-        - "repr" (default): `label` (example: "Alpha").
-        - "mix": `value (label)` (example: "Alpha (alpha)").
-
-    Simply set the
-    ``FOBI_FORM_ELEMENT_RANGE_SELECT_SUBMIT_VALUE_AS`` assign one of the
-    following values: "val", "repr" or "mix" to get the desired behaviour.
-
-fobi.contrib.plugins.form_elements.fields.regex
------------------------------------------------
-A ``Fobi`` Text form field plugin. Makes use of the
-``django.forms.fields.RegexField`` and ``django.forms.widgets.TextInput``.
-
-Installation
-~~~~~~~~~~~~
-(1) Add ``fobi.contrib.plugins.form_elements.fields.regex`` to the
-    ``INSTALLED_APPS`` in your ``settings.py``.
-
-    .. code-block:: python
-
-        INSTALLED_APPS = (
-            # ...
-            'fobi.contrib.plugins.form_elements.fields.regex',
-            # ...
-        )
-
-(2) In the terminal type:
-
-    .. code-block:: sh
-
-        ./manage.py fobi_sync_plugins
-
-(3) Assign appropriate permissions to the target users/groups to be using
-    the plugin if ``FOBI_RESTRICT_PLUGIN_ACCESS`` is set to True.
-
-
-fobi.contrib.plugins.form_elements.fields.select
-------------------------------------------------
-A ``Fobi`` Select form field plugin. Makes use of the
-``django.forms.fields.ChoiceField`` and ``django.forms.widgets.Select``.
-
-Installation
-~~~~~~~~~~~~
-(1) Add ``fobi.contrib.plugins.form_elements.fields.select`` to the
-    ``INSTALLED_APPS`` in your ``settings.py``.
-
-    .. code-block:: python
-
-        INSTALLED_APPS = (
-            # ...
-            'fobi.contrib.plugins.form_elements.fields.select',
-            # ...
-        )
-
-(2) In the terminal type:
-
-    .. code-block:: sh
-
-        ./manage.py fobi_sync_plugins
-
-(3) Assign appropriate permissions to the target users/groups to be using
-    the plugin if ``FOBI_RESTRICT_PLUGIN_ACCESS`` is set to True.
-
-(4) By default, the submitted form value of `select`
-    elements is label (human readable representation of the value chosen).
-    However, that part of the behaviour has been made configurable. You can
-    choose between the following options:
-
-    Consider the following list of (value, label) choices (the first element in
-    the tuple is value, the second element is label):
-
-    .. code-block:: python
-
-        [
-            ('alpha', 'Alpha'),
-            ('beta', 'Beta'),
-            ('gamma', 'Gamma'),
-        ]
-
-    .. code-block:: text
-
-        - "val": `value` (example: "alpha").
-        - "repr" (default): `label` (example: "Alpha").
-        - "mix": `value (label)` (example: "Alpha (alpha)").
-
-    Simply set the
-    ``FOBI_FORM_ELEMENT_SELECT_SUBMIT_VALUE_AS`` assign one of the following
-    values: "val", "repr" or "mix" to get the desired behaviour.
-
-Usage
-~~~~~
-You should be entering a single choice per line. Choice might
-consist of just a single value or value/label pair.
-
-For example:
-
-.. code-block:: text
-
-    1
-    2
-    alpha, Alpha
-    beta, Beta
-    omega
-
-The following HTML would be made of:
-
-.. code-block:: html
-
-    <select id="id_NAME_OF_THE_ELEMENT" name="NAME_OF_THE_ELEMENT">
-      <option value="1">1</option>
-      <option value="2">2</option>
-      <option value="alpha">Alpha</option>
-      <option value="beta">Beta</option>
-      <option value="omega">omega</option>
-    </select>
-
-
-fobi.contrib.plugins.form_elements.fields.select_model_object
--------------------------------------------------------------
-A ``Fobi`` Select Model Object form field plugin. Makes use of the
-``django.forms.models.ModelChoiceField`` and ``django.forms.widgets.Select``.
-
-Installation
-~~~~~~~~~~~~
-(1) Add ``fobi.contrib.plugins.form_elements.fields.select_model_object`` to
-    the ``INSTALLED_APPS`` in your ``settings.py``.
-
-    .. code-block:: python
-
-        INSTALLED_APPS = (
-            # ...
-            'fobi.contrib.plugins.form_elements.fields.select_model_object',
-            # ...
-        )
-
-(2) In the terminal type:
-
-    .. code-block:: sh
-
-        ./manage.py fobi_sync_plugins
-
-(3) Assign appropriate permissions to the target users/groups to be using
-    the plugin if ``FOBI_RESTRICT_PLUGIN_ACCESS`` is set to True.
-
-(4) Make sure to take a look at
-    ``fobi.contrib.plugins.form_elements.fields.select_model_object.defaults.IGNORED_MODELS``.
-    If necessary, override it in your `settings` as shown in the example below:
-
-    .. code-block:: python
-
-        FOBI_FORM_ELEMENT_SELECT_MODEL_OBJECT_IGNORED_MODELS = [
-            'auth.User',
-            'auth.Group',
-        ]
-
-(5) By default, the submitted form value of `select_model_object` elements is
-    `app_label.model_name.object_pk.object_repr`. However, that part of the
-    behaviour has been made configurable. You can choose between the following
-    options:
-
-    .. code-block:: text
-
-        - "val": `app_label.model_name.object_pk.object_repr`.
-        - "repr": `object_repr` (uses the ``__unicode__`` method of the model).
-        - "mix" (default): `app_label.model_name.object_pk.object_repr`.
-
-    Simply set the ``FOBI_FORM_ELEMENT_SELECT_MODEL_OBJECT_SUBMIT_VALUE_AS``
-    assign one of the following values: "val", "repr" or "mix" to get the
-    desired behaviour.
-
-
-fobi.contrib.plugins.form_elements.fields.select_mptt_model_object
-------------------------------------------------------------------
-A ``Fobi`` Select MPTT Model Object form field plugin. Makes use of the
-``mptt.fields.TreeNodeChoiceField`` and ``django.forms.widgets.Select``.
-
-Installation
-~~~~~~~~~~~~
-Install `django-mptt`
-#####################
-Taken from django-mptt `Getting started
-<http://django-mptt.github.io/django-mptt/tutorial.html#getting-started>`_.
-
-1. Download ``django-mptt`` using pip by running:
-
-.. code-block:: sh
-
-    pip install django-mptt
-
-2. Add ``mptt`` to the ``INSTALLED_APPS`` in your ``settings.py``.
-
-Install `select_mptt_model_object` plugin
-#########################################
-(1) Add ``mptt`` and
-    ``fobi.contrib.plugins.form_elements.fields.select_mptt_model_object``
-    to the ``INSTALLED_APPS`` in your ``settings.py``.
-
-    .. code-block:: python
-
-        INSTALLED_APPS = (
-            # ...
-            'mptt',
-            'fobi.contrib.plugins.form_elements.fields.select_mptt_model_object',
-            # ...
-        )
-
-(2) In the terminal type:
-
-    .. code-block:: sh
-
-        ./manage.py fobi_sync_plugins
-
-(3) Assign appropriate permissions to the target users/groups to be using
-    the plugin if ``FOBI_RESTRICT_PLUGIN_ACCESS`` is set to True.
-
-(4) Make sure to take a look at
-    ``fobi.contrib.plugins.form_elements.fields.select_mptt_model_object.defaults.IGNORED_MODELS``.
-    If necessary, override it in your `settings` as shown in the example below:
-
-    .. code-block:: python
-
-        FOBI_FORM_ELEMENT_SELECT_MPTT_MODEL_OBJECT_IGNORED_MODELS = [
-            'auth.User',
-            'auth.Group',
-        ]
-
-(5) By default, the submitted form value of `select_mptt_model_object` elements
-    is `app_label.model_name.object_pk.object_repr`. However, that part of the
-    behaviour has been made configurable. You can choose between the following
-    options:
-
-    .. code-block:: text
-
-        - "val": `app_label.model_name.object_pk.object_repr`.
-        - "repr": `object_repr` (uses the ``__unicode__`` method of the model).
-        - "mix" (default): `app_label.model_name.object_pk.object_repr`.
-
-    Simply set the ``FOBI_FORM_ELEMENT_SELECT_MPTT_MODEL_OBJECT_SUBMIT_VALUE_AS``
-    assign one of the following values: "val", "repr" or "mix" to get the
-    desired behaviour.
-
-
-fobi.contrib.plugins.form_elements.fields.select_multiple
----------------------------------------------------------
-A ``Fobi`` Select Multiple form field plugin. Makes use of the
-``django.forms.fields.MultipleChoiceField`` and
-``django.forms.widgets.SelectMultiple``.
-
-Installation
-~~~~~~~~~~~~
-(1) Add ``fobi.contrib.plugins.form_elements.fields.select_multiple`` to the
-    ``INSTALLED_APPS`` in your ``settings.py``.
-
-    .. code-block:: python
-
-        INSTALLED_APPS = (
-            # ...
-            'fobi.contrib.plugins.form_elements.fields.select_multiple',
-            # ...
-        )
-
-(2) In the terminal type:
-
-    .. code-block:: sh
-
-        ./manage.py fobi_sync_plugins
-
-(3) Assign appropriate permissions to the target users/groups to be using
-    the plugin if ``FOBI_RESTRICT_PLUGIN_ACCESS`` is set to True.
-
-(4) By default, the submitted form value of `select_multiple`
-    elements is label (human readable representation of the value chosen).
-    However, that part of the behaviour has been made configurable. You can
-    choose between the following options:
-
-    Consider the following list of (value, label) choices (the first element in
-    the tuple is value, the second element is label):
-
-    .. code-block:: python
-
-        [
-            ('alpha', 'Alpha'),
-            ('beta', 'Beta'),
-            ('gamma', 'Gamma'),
-        ]
-
-    .. code-block:: text
-
-        - "val": `value` (example: "alpha").
-        - "repr" (default): `label` (example: "Alpha").
-        - "mix": `value (label)` (example: "Alpha (alpha)").
-
-    Simply set the
-    ``FOBI_FORM_ELEMENT_SELECT_MULTIPLE_SUBMIT_VALUE_AS`` assign one of the
-    following values: "val", "repr" or "mix" to get the desired behaviour.
-
-Usage
-~~~~~
-You should be entering a single choice per line. Choice might
-consist of just a single value or value/label pair.
-
-For example:
-
-.. code-block:: text
-
-    1
-    2
-    alpha, Alpha
-    beta, Beta
-    omega
-
-The following HTML would be made of:
-
-.. code-block:: html
-
-    <select id="id_NAME_OF_THE_ELEMENT" name="NAME_OF_THE_ELEMENT">
-      <option value="1">1</option>
-      <option value="2">2</option>
-      <option value="alpha">Alpha</option>
-      <option value="beta">Beta</option>
-      <option value="omega">omega</option>
-    </select>
-
-
-fobi.contrib.plugins.form_elements.fields.select_multiple_model_objects
------------------------------------------------------------------------
-A ``Fobi`` Select Multiple Model Objects form field plugin. Makes use of the
-``django.forms.models.ModelMultipleChoiceField`` and
-``django.forms.widgets.SelectMultiple``.
-
-Installation
-~~~~~~~~~~~~
-(1) Add
-    ``fobi.contrib.plugins.form_elements.fields.select_multiple_model_objects``
-    to the ``INSTALLED_APPS`` in your ``settings.py``.
-
-    .. code-block:: python
-
-        INSTALLED_APPS = (
-            # ...
-            'fobi.contrib.plugins.form_elements.fields.select_multiple_model_objects',
-            # ...
-        )
-
-(2) In the terminal type:
-
-    .. code-block:: sh
-
-        ./manage.py fobi_sync_plugins
-
-(3) Assign appropriate permissions to the target users/groups to be using
-    the plugin if ``FOBI_RESTRICT_PLUGIN_ACCESS`` is set to True.
-
-(4) Make sure to take a look at
-    ``fobi.contrib.plugins.form_elements.fields.select_multiple_model_objects.defaults.IGNORED_MODELS``.
-    If necessary, override it in your `settings` as shown in the example below:
-
-    .. code-block:: python
-
-        FOBI_FORM_ELEMENT_SELECT_MULTIPLE_MODEL_OBJECTS_IGNORED_MODELS = [
-            'auth.User',
-            'auth.Group',
-        ]
-
-(5) By default, the submitted form value of `select_multiple_model_objects`
-    elements is `app_label.model_name.object_pk.object_repr`. However, that
-    part of the behaviour has been made configurable. You can choose between
-    the following options:
-
-    .. code-block:: text
-
-        - "val": `app_label.model_name.object_pk.object_repr`.
-        - "repr": `object_repr` (uses the ``__unicode__`` method of the model).
-        - "mix" (default): `app_label.model_name.object_pk.object_repr`.
-
-    Simply set the
-    ``FOBI_FORM_ELEMENT_SELECT_MULTIPLE_MODEL_OBJECTS_SUBMIT_VALUE_AS`` assign
-    one of the following values: "val", "repr" or "mix" to get the desired
-    behaviour.
-
-
-fobi.contrib.plugins.form_elements.fields.select_multiple_mptt_model_objects
-----------------------------------------------------------------------------
-A ``Fobi`` Select Multiple MPTT Model Objects form field plugin. Makes use of
-the ``mptt.forms.TreeNodeMultipleChoiceField`` and
-``django.forms.widgets.SelectMultiple``.
-
-Installation
-~~~~~~~~~~~~
-Install `django-mptt`
-#####################
-Taken from django-mptt `Getting started
-<http://django-mptt.github.io/django-mptt/tutorial.html#getting-started>`_.
-
-1. Download ``django-mptt`` using pip by running:
-
-.. code-block:: sh
-
-    pip install django-mptt
-
-2. Add ``mptt`` to the ``INSTALLED_APPS`` in your ``settings.py``.
-
-Install `select_multiple_mptt_model_objects` plugin
-###################################################
-(1) Add
-    ``fobi.contrib.plugins.form_elements.fields.select_multiple_mptt_model_objects``
-    to the ``INSTALLED_APPS`` in your ``settings.py``.
-
-    .. code-block:: python
-
-        INSTALLED_APPS = (
-            # ...
-            'mptt',
-            'fobi.contrib.plugins.form_elements.fields.select_multiple_mptt_model_objects',
-            # ...
-        )
-
-(2) In the terminal type:
-
-    .. code-block:: sh
-
-        ./manage.py fobi_sync_plugins
-
-(3) Assign appropriate permissions to the target users/groups to be using
-    the plugin if ``FOBI_RESTRICT_PLUGIN_ACCESS`` is set to True.
-
-(4) Make sure to take a look at
-    ``fobi.contrib.plugins.form_elements.fields.select_multiple_mptt_model_objects.defaults.IGNORED_MODELS``.
-    If necessary, override it in your `settings` as shown in the example below:
-
-    .. code-block:: python
-
-        FOBI_FORM_ELEMENT_SELECT_MULTIPLE_MPTT_MODEL_OBJECTS_IGNORED_MODELS = [
-            'auth.User',
-            'auth.Group',
-        ]
-
-(5) By default, the submitted form value of `select_multiple_mptt_model_objects`
-    elements is `app_label.model_name.object_pk.object_repr`. However, that part
-    of the behaviour has been made configurable. You can choose between the
-    following options:
-
-    .. code-block:: text
-
-        - "val": `app_label.model_name.object_pk.object_repr`.
-        - "repr": `object_repr` (uses the ``__unicode__`` method of the model).
-        - "mix" (default): `app_label.model_name.object_pk.object_repr`.
-
-    Simply set the
-    ``FOBI_FORM_ELEMENT_SELECT_MULTIPLE_MPTT_MODEL_OBJECTS_SUBMIT_VALUE_AS``
-    assign one of the following values: "val", "repr" or "mix" to get the
-    desired behaviour.
-
-
-fobi.contrib.plugins.form_elements.fields.select_multiple_with_max
-------------------------------------------------------------------
-A ``Fobi`` Select Multiple form field plugin with max choices. Makes use of
-the ``django.forms.widgets.SelectMultiple``.
-
-Installation
-~~~~~~~~~~~~
-(1) Add ``fobi.contrib.plugins.form_elements.fields.select_multiple_with_max``
-    to the ``INSTALLED_APPS`` in your ``settings.py``.
-
-    .. code-block:: python
-
-        INSTALLED_APPS = (
-            # ...
-            'fobi.contrib.plugins.form_elements.fields.select_multiple_with_max',
-            # ...
-        )
-
-(2) In the terminal type:
-
-    .. code-block:: sh
-
-        ./manage.py fobi_sync_plugins
-
-(3) Assign appropriate permissions to the target users/groups to be using
-    the plugin if ``FOBI_RESTRICT_PLUGIN_ACCESS`` is set to True.
-
-(4) By default, the submitted form value of `select_multiple_with_max`
-    elements is label (human readable representation of the value chosen).
-    However, that part of the behaviour has been made configurable. You can
-    choose between the following options:
-
-    Consider the following list of (value, label) choices (the first element in
-    the tuple is value, the second element is label):
-
-    .. code-block:: python
-
-        [
-            ('alpha', 'Alpha'),
-            ('beta', 'Beta'),
-           ('gamma', 'Gamma'),
-        ]
-
-    .. code-block:: text
-
-        - "val": `value` (example: "alpha").
-        - "repr" (default): `label` (example: "Alpha").
-        - "mix": `value (label)` (example: "Alpha (alpha)").
-
-    Simply set the
-    ``FOBI_FORM_ELEMENT_SELECT_MULTIPLE_WITH_MAX_SUBMIT_VALUE_AS`` assign one of the
-    following values: "val", "repr" or "mix" to get the desired behaviour.
-
-Usage
-~~~~~
-You should be entering a single choice per line. Choice might
-consist of just a single value or value/label pair. If you enter an integer in
-the 'max_choices' field, the user can choose only <max_choices> or less choices.
-
-For example:
-
-.. code-block:: text
-
-    1
-    2
-    alpha, Alpha
-    beta, Beta
-    omega
-
-The following HTML would be made of:
-
-.. code-block:: html
-
-    <select id="id_NAME_OF_THE_ELEMENT" name="NAME_OF_THE_ELEMENT">
-      <option value="1">1</option>
-      <option value="2">2</option>
-      <option value="alpha">Alpha</option>
-      <option value="beta">Beta</option>
-      <option value="omega">omega</option>
-    </select>
-
-
-fobi.contrib.plugins.form_elements.fields.slider
-------------------------------------------------
-A ``Fobi`` Percentage form field plugin. Makes use of the
-``django.forms.fields.ChoiceField`` and ``django.forms.widgets.Select``.
-
-Installation
-~~~~~~~~~~~~
-(1) Add ``fobi.contrib.plugins.form_elements.fields.slider`` to the
-    ``INSTALLED_APPS`` in your ``settings.py``.
-
-    .. code-block:: python
-
-        INSTALLED_APPS = (
-            # ...
-            'fobi.contrib.plugins.form_elements.fields.slider',
-            # ...
-        )
-
-(2) In the terminal type:
-
-    .. code-block:: sh
-
-        ./manage.py fobi_sync_plugins
-
-(3) Assign appropriate permissions to the target users/groups to be using
-    the plugin if ``FOBI_RESTRICT_PLUGIN_ACCESS`` is set to True.
-
-(4) Ranges are specified within the given min/max values. The default values
-    are:
-
-    .. code-block:: text
-
-       - INITIAL: 50
-       - INITIAL_MAX_VALUE: 100
-       - INITIAL_MIN_VALUE: 0
-       - MIN_VALUE: 0
-       - MAX_VALUE: 100
-       - STEP: 1
-
-    However, you can override each of them in the settings of your project by
-    prefixing correspondent names with `FOBI_FORM_ELEMENT_SLIDER_`:
-
-    .. code-block:: text
-
-       - FOBI_FORM_ELEMENT_SLIDER_INITIAL
-       - FOBI_FORM_ELEMENT_SLIDER_INITIAL_MAX_VALUE
-       - FOBI_FORM_ELEMENT_SLIDER_INITIAL_MIN_VALUE
-       - FOBI_FORM_ELEMENT_SLIDER_MIN_VALUE
-       - FOBI_FORM_ELEMENT_SLIDER_MAX_VALUE
-       - FOBI_FORM_ELEMENT_SLIDER_STEP
-
-(5) By default, the submitted form value of `slider`
-    elements is label (human readable representation of the value chosen).
-    However, that part of the behaviour has been made configurable. You can
-    choose between the following options:
-
-    Consider the following list of (value, label) choices (the first element in
-    the tuple is value, the second element is label):
-
-    .. code-block:: python
-
-        [
-            ('alpha', 'Alpha'),
-            ('beta', 'Beta'),
-            ('gamma', 'Gamma'),
-        ]
-
-    .. code-block:: text
-
-        - "val": `value` (example: "alpha").
-        - "repr" (default): `label` (example: "Alpha").
-        - "mix": `value (label)` (example: "Alpha (alpha)").
-
-    Simply set the
-    ``FOBI_FORM_ELEMENT_SLIDER_SUBMIT_VALUE_AS`` assign one of the following
-    values: "val", "repr" or "mix" to get the desired behaviour.
-
-fobi.contrib.plugins.form_elements.fields.text
-----------------------------------------------
-A ``Fobi`` Text form field plugin. Makes use of the
-``django.forms.fields.CharField`` and ``django.forms.widgets.TextInput``.
-
-Installation
-~~~~~~~~~~~~
-(1) Add ``fobi.contrib.plugins.form_elements.fields.text`` to the
-    ``INSTALLED_APPS`` in your ``settings.py``.
-
-    .. code-block:: python
-
-        INSTALLED_APPS = (
-            # ...
-            'fobi.contrib.plugins.form_elements.fields.text',
-            # ...
-        )
-
-(2) In the terminal type:
-
-    .. code-block:: sh
-
-        ./manage.py fobi_sync_plugins
-
-(3) Assign appropriate permissions to the target users/groups to be using
-    the plugin if ``FOBI_RESTRICT_PLUGIN_ACCESS`` is set to True.
-
-
-fobi.contrib.plugins.form_elements.fields.textarea
---------------------------------------------------
-A ``Fobi`` Textarea form field plugin. Makes use of the
-``django.forms.fields.CharField`` and ``django.forms.widgets.Textarea``.
-
-Installation
-~~~~~~~~~~~~
-(1) Add ``fobi.contrib.plugins.form_elements.fields.textarea`` to the
-    ``INSTALLED_APPS`` in your ``settings.py``.
-
-    .. code-block:: python
-
-        INSTALLED_APPS = (
-            # ...
-            'fobi.contrib.plugins.form_elements.fields.textarea',
-            # ...
-        )
-
-(2) In the terminal type:
-
-    .. code-block:: sh
-
-        ./manage.py fobi_sync_plugins
-
-(3) Assign appropriate permissions to the target users/groups to be using
-    the plugin if ``FOBI_RESTRICT_PLUGIN_ACCESS`` is set to True.
-
-
-fobi.contrib.plugins.form_elements.fields.time
-----------------------------------------------
-A ``Fobi`` DateTime form field plugin. Makes use of the
-``django.forms.fields.TimeField`` and
-``django.forms.widgets.TextInput``.
-
-Installation
-~~~~~~~~~~~~
-(1) Add ``fobi.contrib.plugins.form_elements.fields.time`` to the
-    ``INSTALLED_APPS`` in your ``settings.py``.
-
-    .. code-block:: python
-
-        INSTALLED_APPS = (
-            # ...
-            'fobi.contrib.plugins.form_elements.fields.time',
-            # ...
-        )
-
-(2) In the terminal type:
-
-    .. code-block:: sh
-
-        ./manage.py fobi_sync_plugins
-
-(3) Assign appropriate permissions to the target users/groups to be using
-    the plugin if ``FOBI_RESTRICT_PLUGIN_ACCESS`` is set to True.
-
-
-fobi.contrib.plugins.form_elements.fields.url
----------------------------------------------
-A ``Fobi`` URL form field plugin. Makes use of the
-``django.forms.fields.URLField`` and ``django.forms.widgets.URLInput`` falling
-back to ``django.forms.widgets.TextInput`` for older Django versions.
-
-Installation
-~~~~~~~~~~~~
-(1) Add ``fobi.contrib.plugins.form_elements.fields.url`` to the
-    ``INSTALLED_APPS`` in your ``settings.py``.
-
-    .. code-block:: python
-
-        INSTALLED_APPS = (
-            # ...
-            'fobi.contrib.plugins.form_elements.fields.url',
-            # ...
-        )
-
-(2) In the terminal type:
-
-    .. code-block:: sh
-
-        ./manage.py fobi_sync_plugins
-
-(3) Assign appropriate permissions to the target users/groups to be using
-    the plugin if ``FOBI_RESTRICT_PLUGIN_ACCESS`` is set to True.
-
-
-fobi.contrib.plugins.form_elements.security.captcha
----------------------------------------------------
-A `CAPTCHA <http://en.wikipedia.org/wiki/CAPTCHA>`_ form field plugin. Makes
-use of the `django-simple-captcha
-<http://django-simple-captcha.readthedocs.io/en/latest/>`_.
-
-Prerequisites
-~~~~~~~~~~~~~
-You will need ``libfreetype6``, otherwise ``django-simple-captcha`` won't work.
-
-.. code-block:: sh
-
-    sudo apt-get install libfreetype6-dev
-
-Installation
-~~~~~~~~~~~~
-Install `django-simple-captcha`
-###############################
-Taken from django-simple-captcha `installation instructions
-<http://django-simple-captcha.readthedocs.org/en/latest/usage.html#installation>`_.
-
-(1) Download ``django-simple-captcha`` using pip by running:
-
-    .. code-block:: sh
-
-        pip install django-simple-captcha
-
-(2) Add ``captcha`` to the ``INSTALLED_APPS`` in your ``settings.py``.
-
-(3) Run ``python manage.py migrate``.
-
-(4) Add an entry to your ``urls.py``:
-
-    .. code-block:: python
-
-        urlpatterns += [
-            url(r'^captcha/', include('captcha.urls')),
-        ]
-
-Install `fobi` Captcha plugin
-#############################
-(1) Add ``fobi.contrib.plugins.form_elements.security.captcha`` to the
-    ``INSTALLED_APPS`` in your ``settings.py``.
-
-    .. code-block:: python
-
-        INSTALLED_APPS = (
-            # ...
-            'fobi.contrib.plugins.form_elements.security.captcha',
-            # ...
-        )
-
-(2) In the terminal type:
-
-    .. code-block:: sh
-
-        ./manage.py fobi_sync_plugins
-
-(3) Assign appropriate permissions to the target users/groups to be using
-    the plugin if ``FOBI_RESTRICT_PLUGIN_ACCESS`` is set to True.
-
-(4) In order to have nicer text input widget, add the following line
-    to your settings (if you're using bootstrap3 theme):
-
-    .. code-block:: python
-
-        CAPTCHA_TEXT_FIELD_TEMPLATE = 'bootstrap3/captcha/text_field.html'
-
-    For foundation5 theme add the following line:
-
-    .. code-block:: python
-
-        CAPTCHA_TEXT_FIELD_TEMPLATE = 'foundation5/captcha/text_field.html'
-
-Troubleshooting and usage limitations
-~~~~~~~~~~~~~~~~~~~~~~~~~~~~~~~~~~~~~
-In combination with other captcha solutions
-###########################################
-At the moment, you can't use both ``CAPTCHA``
-(fobi.contrib.plugins.form_elements.security.captcha) and ``ReCAPTCHA``
-(fobi.contrib.plugins.form_elements.security.recaptcha) plugins alongside due
-to app name collision of the ``django-simple-captcha`` and ``django-recaptcha``
-packages.
-
-Usage
-~~~~~
-Note, that unlike most of the other form element plugins, default
-value for the ``required`` attribute is True, which makes the Captcha
-obligatory. Although you could still set it to False, it does not make
-much sense to do so.
-
-
-fobi.contrib.plugins.form_elements.security.honeypot
-----------------------------------------------------
-A `Honeypot <http://en.wikipedia.org/wiki/Honeypot_%28computing%29>`_
-form field plugin. Just another anti-spam technique.
-
-Installation
-~~~~~~~~~~~~
-(1) Add ``fobi.contrib.plugins.form_elements.security.honeypot`` to the
-    ``INSTALLED_APPS`` in your ``settings.py``.
-
-    .. code-block:: python
-
-        INSTALLED_APPS = (
-            # ...
-            'fobi.contrib.plugins.form_elements.security.honeypot',
-            # ...
-        )
-
-(2) In the terminal type:
-
-    .. code-block:: sh
-
-        ./manage.py fobi_sync_plugins
-
-(3) Assign appropriate permissions to the target users/groups to be using
-    the plugin if ``FOBI_RESTRICT_PLUGIN_ACCESS`` is set to True.
-
-
-fobi.contrib.plugins.form_elements.security.recaptcha
------------------------------------------------------
-A `ReCAPTCHA <http://en.wikipedia.org/wiki/ReCAPTCHA>`_ form field plugin.
-Makes use of the `django-recaptcha
-<https://github.com/praekelt/django-recaptcha>`_.
-
-Installation
-~~~~~~~~~~~~
-Install `django-recaptcha`
-##########################
-(1) Download ``django-recaptcha`` using pip by running:
-
-    .. code-block:: sh
-
-        pip install django-recaptcha
-
-(2) Add ``captcha`` to the ``INSTALLED_APPS`` in your ``settings.py``.
-
-(3) Run ``python manage.py migrate``.
-
-Install `fobi` ReCAPTCHA plugin
-###############################
-(1) Add ``fobi.contrib.plugins.form_elements.security.recaptcha`` to the
-   ``INSTALLED_APPS`` in your ``settings.py``.
-
-    .. code-block:: python
-
-        INSTALLED_APPS = (
-            # ...
-            'fobi.contrib.plugins.form_elements.security.recaptcha',
-            # ...
-        )
-
-(2) In the terminal type:
-
-    .. code-block:: sh
-
-        ./manage.py fobi_sync_plugins
-
-(3) Assign appropriate permissions to the target users/groups to be using
-   the plugin if ``FOBI_RESTRICT_PLUGIN_ACCESS`` is set to True.
-
-(4) Specify the following ReCAPTCHA credentials in your settings:
-
-    .. code-block:: text
-
-       - ``RECAPTCHA_PUBLIC_KEY``
-       - ``RECAPTCHA_PRIVATE_KEY``
-
-For testing purposes obtain the keys `here
-<https://developers.google.com/recaptcha/docs/faq#id-like-to-run-automated-tests-with-recaptcha.-what-should-i-do>`_:
-
-Troubleshooting and usage limitations
-~~~~~~~~~~~~~~~~~~~~~~~~~~~~~~~~~~~~~
-In combination with other captcha solutions
-###########################################
-At the moment, you can't use both ``CAPTCHA``
-(fobi.contrib.plugins.form_elements.security.captcha) and ``ReCAPTCHA``
-(fobi.contrib.plugins.form_elements.security.recaptcha) plugins alongside due
-to app name collision of the ``django-simple-captcha`` and ``django-recaptcha``
-packages.
-
-If you happen to see errors like "Input error: k: Format of site key was
-invalid", make sure to have defined (and filled in properly) the
-``RECAPTCHA_PUBLIC_KEY`` and ``RECAPTCHA_PRIVATE_KEY`` in your settings.py.
-See the `following <https://github.com/praekelt/django-recaptcha/issues/32>`_
-thread for more information.
-
-Usage
-~~~~~
-Note, that unlike most of the other form element plugins, default
-value for the ``required`` attribute is True, which makes the ReCaptcha
-obligatory. Although you could still set it to False, it does not make
-much sense to do so.
-
-
-fobi.contrib.plugins.form_elements.test.dummy
----------------------------------------------
-A ``Fobi`` Dummy form element plugin. Created for testing purposes.
-
-Installation
-~~~~~~~~~~~~
-(1) Add ``fobi.contrib.plugins.form_elements.test.dummy`` to the
-    ``INSTALLED_APPS`` in your ``settings.py``.
-
-    .. code-block:: python
-
-        INSTALLED_APPS = (
-            # ...
-            'fobi.contrib.plugins.form_elements.test.dummy',
-            # ...
-        )
-
-(2) In the terminal type:
-
-    .. code-block:: sh
-
-        ./manage.py fobi_sync_plugins
-
-(3) Assign appropriate permissions to the target users/groups to be using
-    the plugin if ``FOBI_RESTRICT_PLUGIN_ACCESS`` is set to True.
-
-
-fobi.contrib.plugins.form_handlers.db_store
--------------------------------------------
-A ``Fobi`` Database Store form-/wizard- handler plugin. Saves submitted form
-data into the ``SavedFormDataEntry``/``SavedFormWizardDataEntry`` models.
-
-Dependencies
-~~~~~~~~~~~~
-The `xlwt <https://pypi.python.org/pypi/xlwt>`_ package is required
-(optional) for XLS export. If not present, export format falls back
-to CSV.
-
-Installation
-~~~~~~~~~~~~
-(1) Add ``fobi.contrib.plugins.form_handlers.db_store`` to the
-    ``INSTALLED_APPS`` in your ``settings.py``.
-
-    .. code-block:: python
-
-        INSTALLED_APPS = (
-            # ...
-            'fobi.contrib.plugins.form_handlers.db_store',
-            # ...
-        )
-
-(2) In the terminal type:
-
-    .. code-block:: sh
-
-        ./manage.py migrate
-
-        ./manage.py fobi_sync_plugins
-
-(3) Assign appropriate permissions to the target users/groups to be using
-    the plugin if ``FOBI_RESTRICT_PLUGIN_ACCESS`` is set to True.
-
-(4) Add db_store form handler plugin URLs to the urls.py of your project.
-
-    .. code-block:: python
-
-        urlpatterns = [
-            # DB Store plugin URLs
-            url(r'^fobi/plugins/form-handlers/db-store/',
-                include('fobi.contrib.plugins.form_handlers.db_store.urls')),
-        ]
-
-    For form wizards do:
-
-    .. code-block:: python
-
-        urlpatterns = [
-            # DB Store plugin URLs
-            url(r'^fobi/plugins/form-wizard-handlers/db-store/',
-                include('fobi.contrib.plugins.form_handlers.db_store.urls.'
-                        'form_wizard_handlers')),
-        ]
-
-
-fobi.contrib.plugins.form_handlers.http_repost
-----------------------------------------------
-A ``Fobi`` HTTP Repost form handler plugin. Submits the form
-data as is to the given endpoint.
-
-Installation
-~~~~~~~~~~~~
-(1) Add ``fobi.contrib.plugins.form_handlers.http_repost`` to the
-    ``INSTALLED_APPS`` in your ``settings.py``.
-
-    .. code-block:: python
-
-        INSTALLED_APPS = (
-            # ...
-            'fobi.contrib.plugins.form_handlers.http_repost',
-            # ...
-        )
-
-(2) In the terminal type:
-
-    .. code-block:: sh
-
-        ./manage.py fobi_sync_plugins
-
-(3) Assign appropriate permissions to the target users/groups to be using
-    the plugin if ``FOBI_RESTRICT_PLUGIN_ACCESS`` is set to True.
-
-
-fobi.contrib.plugins.form_handlers.mail
----------------------------------------
-A ``Fobi`` Mail form handler plugin. Submits the form
-data by email to the specified email address.
-
-Installation
-~~~~~~~~~~~~
-(1) Add ``fobi.contrib.plugins.form_handlers.mail`` to the
-    ``INSTALLED_APPS`` in your ``settings.py``.
-
-    .. code-block:: python
-
-        INSTALLED_APPS = (
-            # ...
-            'fobi.contrib.plugins.form_handlers.mail',
-            # ...
-        )
-
-(2) In the terminal type:
-
-    .. code-block:: sh
-
-        ./manage.py fobi_sync_plugins
-
-(3) Assign appropriate permissions to the target users/groups to be using
-    the plugin if ``FOBI_RESTRICT_PLUGIN_ACCESS`` is set to True.
-
-
-mailchimp_importer
-------------------
-A ``django-fobi`` integration with MailChimp.
-
-This plugin makes it possible to import a form from a MailChimp list. A typical
-list URL would be `this <https://us5.admin.mailchimp.com/lists/>`_. In the
-listing you would see list names and `Stats` at the right corner. If you click
-on it you would see the `Settings` link. Follow it and scroll to the bottom for
-the unique id for your list. Now, if you have been successfully authenticated
-to the MailChimp API using your API_KEY, you could call the `lists.merge_vars`
-method for getting the form. API_KEY could be obtained from the MailChimp
-in the `Account API <https://us5.admin.mailchimp.com/account/api/>`_.
-
-For additional information on MailChimp import see the following `article
-<http://kb.mailchimp.com/lists/managing-subscribers/manage-list-and-signup-form-fields>`_.
-
-Prerequisites
-~~~~~~~~~~~~~
-Python wrapper for the Mailchimp:
-
-.. code-block:: sh
-
-   pip install mailchimp
-
-If you are using Django 1.8 or greater, you would need `django-formtools`
-package as well:
-
-.. code-block:: sh
-
-   pip install django-formtools
-
-Installation
-~~~~~~~~~~~~
-your_project/settings.py
-########################
-.. code-block:: python
-
-    INSTALLED_APPS = list(INSTALLED_APPS)
-    INSTALLED_APPS += [
-        'fobi.contrib.plugins.form_importers.mailchimp_importer',
-    ]
-
-How it works
-~~~~~~~~~~~~
-Assuming that you have configured the `mailchimp_importer` plugin properly and
-have the Django running locally on port 8000, accessing the following URL would
-bring you to the MailChimp form import wizard.
-
-- http://localhost:8000/en/fobi/forms/importer/mailchimp/
-
-On the first step you would be asked to provide your API_KEY, which is used
-to authenticate to the MailChimp in order to fetch your list- and form-
-information. The key isn't stored/saved/remembered. Next time you want to
-import a form from the same account, you would have to provide it again.
-
-Development status
-~~~~~~~~~~~~~~~~~~
-This part of code is alpha, which means it experimental and needs improvements.
-
-See the `TODOS <https://raw.githubusercontent.com/barseghyanartur/django-fobi/master/TODOS.rst>`_
-for the full list of planned-, pending- in-development- or to-be-implemented
-features.
-
-If you want to improve it or did make it working, please, make a pull request.
-
-
-fobi.contrib.themes.bootstrap3
-------------------------------
-A ``django-fobi`` Bootstrap 3 theme. Based on the ??? template.
-
-Installation
-~~~~~~~~~~~~
-(1) Add ``fobi.contrib.themes.bootstrap3`` to the
-    ``INSTALLED_APPS`` in your ``settings.py``.
-
-    .. code-block:: python
-
-        INSTALLED_APPS = (
-            # ...
-            'fobi.contrib.themes.bootstrap3',
-            # ...
-        )
-
-(2) Specify ``bootstrap3`` as a default theme in your ``settings.py``:
-
-    .. code-block:: python
-
-        FOBI_DEFAULT_THEME = 'bootstrap3'
-
-
-fobi.contrib.themes.djangocms_admin_style_theme
------------------------------------------------
-A ``django-fobi`` theme in a style of ``djangocms-admin-style`` admin.
-Relies on ``djangocms-admin-style`` package and some jQuery UI only.
-
-jQuery UI "Smoothness" theme comes from `here <http://jqueryui.com/>`_.
-
-Installation
-~~~~~~~~~~~~
-Install `djangocms-admin-style`
-###############################
-See the original `installation instructions
-<https://pypi.python.org/pypi/djangocms-admin-style#installation>`_.
-
-(1) Install the ``djangocms-admin-style`` package.
-
-    .. code-block:: sh
-
-        pip install djangocms-admin-style
-
-(2) Add ``djangocms_admin_style`` to your ``INSTALLED_APPS`` just before
-    ``django.contrib.admin``.
-
-Install `fobi.contrib.themes.djangocms_admin_style_theme` theme
-###############################################################
-(1) Add ``fobi.contrib.themes.djangocms_admin_style_theme`` to the
-    ``INSTALLED_APPS`` in your ``settings.py``.
-
-    .. code-block:: python
-
-        INSTALLED_APPS = (
-            # ...
-            'fobi.contrib.themes.djangocms_admin_style_theme',
-            # ...
-        )
-
-(2) Specify ``djangocms_admin_style_theme`` as a default theme in your
-    ``settings.py``:
-
-    .. code-block:: python
-
-        FOBI_DEFAULT_THEME = 'djangocms_admin_style_theme'
-
-
-fobi.contrib.themes.foundation5
--------------------------------
-A ``django-fobi`` Foundation 5 theme. Based on the ??? template, but
-entire JS and CSS are taken from Foundation 5 version 5.4.0. The
-`following <http://zurb.com/playground/foundation-icon-fonts-3>`_ icon set
-was used.
-
-Installation
-~~~~~~~~~~~~
-(1) Add ``fobi.contrib.themes.foundation5`` to the
-    ``INSTALLED_APPS`` in your ``settings.py``.
-
-    .. code-block:: python
-
-        INSTALLED_APPS = (
-            # ...
-            'fobi.contrib.themes.foundation5',
-            # ...
-        )
-
-(2) Specify ``foundation5`` as a default theme in your ``settings.py``:
-
-    .. code-block:: python
-
-        FOBI_DEFAULT_THEME = 'foundation5'
-
-
-fobi.contrib.themes.simple
---------------------------
-A ``django-fobi`` theme in a style of Django admin. Relies on Django-admin
-and some jQuery UI only.
-
-jQuery UI "Django" theme comes from `here
-<http://jqueryui.com/themeroller/#!zThemeParams=5d000001004406000000000000003d8888d844329a8dfe02723de3e5702531794cd29e6ed19a93500bec10499630a65410e41ead4c600a0cf20b340bb5e2f7caf959ed396c92b6035d90d24df6690df466ac448d4e1c19e7fa7c9a0839be4194bf063920ea1af50a8118ad9351aef9ad563b3a37cd36e7495624fe90fc1dea5e04da5c3bc1b05fbaabd52118818b56bf553915a91d00d5f3e6d7170d10432c322c435542e105860d86f5aff187d2c5fd576473852b0a11341f0f25f44acc20995011eacc757f738992c953dbc7a1465ffdb121cb5442e4eab396fc706de223fe0fc9c95a7d117899db8aa67ebf8d5b547778d8301f54035188d6f909c525eba7227394e77fa275211eca51b9a828c4266d31e94e9ad9d094e2d5313fc059abfb69532833a14287184b79fd3e769e36246d5f0b3f8fb23a589e0ce916bb6b074faf8dbac4a8f379a481f14755e3043f7a684ccde3630e138ed0ed7e0e4af40517ffcf11fd3581d7da611c79f6481f3e02d2d1645c776ada5da686c7e62ad51e829cf9ba6ec42e0a7afa3dcaed299f70bd4a28055aa8c0f6d9d1d5f362280aff2c9be5d5355c0e15c5145565ac449331112dd272ba1c7f326f3502465763e229cdc80dec6054935a2c4ef8b62e3f00a7bee54e59377abda70f8f3fbd15004573b3372aaddd79545e195b14abddcb8dc730dc65504265aece22ee6158670dbc2d11f314ffebbc5e3d>`_.
-
-Installation
-~~~~~~~~~~~~
-(1) Add ``fobi.contrib.themes.simple`` to the
-    ``INSTALLED_APPS`` in your ``settings.py``.
-
-    .. code-block:: python
-
-        INSTALLED_APPS = (
-            # ...
-            'fobi.contrib.themes.simple',
-            # ...
-        )
-
-(2) Specify ``simple`` as a default theme in your ``settings.py``:
-
-    .. code-block:: python
-
-        FOBI_DEFAULT_THEME = 'simple'
-
-=======
 .. include:: ../README.rst
 .. include:: screenshots.rst
 .. include:: submodules.rst
@@ -7434,5 +221,4 @@
 .. include:: empty.rst
 .. include:: ../src/fobi/wizard/README.rst
 .. include:: empty.rst
-.. include:: documentation.rst
->>>>>>> 8208893a
+.. include:: documentation.rst